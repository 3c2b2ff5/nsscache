--- conflicted
+++ resolved
@@ -49,14 +49,8 @@
 from nss_cache.sources.consulsource_test import *
 from nss_cache.sources.httpsource_test import *
 from nss_cache.sources.ldapsource_test import *
-<<<<<<< HEAD
 from nss_cache.sources.s3source_test import *
-=======
-try:
-    from nss_cache.sources.s3source_test import *
-except ImportError:
-    pass
->>>>>>> 726510f8
+from nss_cache.sources.s3source_test import *
 
 from nss_cache.update.updater_test import *
 from nss_cache.update.map_updater_test import *
