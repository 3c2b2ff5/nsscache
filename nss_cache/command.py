--- conflicted
+++ resolved
@@ -23,14 +23,6 @@
 import optparse
 import os
 import shutil
-<<<<<<< HEAD
-from io import BytesIO as StringIO
-try:
-  from StringIO import StringIO
-except ImportError:
-  from io import StringIO
-=======
->>>>>>> 273ff357
 import tempfile
 import time
 from io import StringIO
