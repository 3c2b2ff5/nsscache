# Copyright 2007 Google Inc.
#
# This program is free software; you can redistribute it and/or
# modify it under the terms of the GNU General Public License
# as published by the Free Software Foundation; either version 2
# of the License, or (at your option) any later version.
#
# This program is distributed in the hope that it will be useful,
# but WITHOUT ANY WARRANTY; without even the implied warranty of
# MERCHANTABILITY or FITNESS FOR A PARTICULAR PURPOSE.  See the
# GNU General Public License for more details.
#
# You should have received a copy of the GNU General Public License
# along with this program; if not, write to the Free Software Foundation,
# Inc., 51 Franklin Street, Fifth Floor, Boston, MA  02110-1301, USA.
"""Unit tests for sources/source.py."""

__author__ = 'jaq@google.com (Jamie Wilkinson)'

import unittest

from nss_cache.sources import source
from nss_cache.sources import source_factory


class TestSourceFactory(unittest.TestCase):
  """Unit tests for the source factory."""

  def testRegister(self):

    number_of_sources = len(source_factory._source_implementations)

    class DummySource(source.Source):
      name = 'dummy'

    source_factory.RegisterImplementation(DummySource)

    self.assertEqual(number_of_sources + 1,
<<<<<<< HEAD
                     len(source_factory._source_implementations))
    self.assertEqual(DummySource,
                     source_factory._source_implementations['dummy'])
=======
                         len(source_factory._source_implementations))
    self.assertEqual(DummySource,
                         source_factory._source_implementations['dummy'])
>>>>>>> 48c35513

  def testRegisterWithoutName(self):

    class DummySource(source.Source):
      pass

    self.assertRaises(RuntimeError, source_factory.RegisterImplementation,
                      DummySource)

  def testCreateWithNoImplementations(self):
    source_factory._source_implementations = {}
    self.assertRaises(RuntimeError, source_factory.Create, {})

  def testCreate(self):

    class DummySource(source.Source):
      name = 'dummy'

    source_factory.RegisterImplementation(DummySource)

    dummy_config = {'name': 'dummy'}
    dummy_source = source_factory.Create(dummy_config)

    self.assertEqual(DummySource, type(dummy_source))


if __name__ == '__main__':
  unittest.main()<|MERGE_RESOLUTION|>--- conflicted
+++ resolved
@@ -13,6 +13,7 @@
 # You should have received a copy of the GNU General Public License
 # along with this program; if not, write to the Free Software Foundation,
 # Inc., 51 Franklin Street, Fifth Floor, Boston, MA  02110-1301, USA.
+
 """Unit tests for sources/source.py."""
 
 __author__ = 'jaq@google.com (Jamie Wilkinson)'
@@ -32,27 +33,20 @@
 
     class DummySource(source.Source):
       name = 'dummy'
-
     source_factory.RegisterImplementation(DummySource)
 
     self.assertEqual(number_of_sources + 1,
-<<<<<<< HEAD
-                     len(source_factory._source_implementations))
-    self.assertEqual(DummySource,
-                     source_factory._source_implementations['dummy'])
-=======
                          len(source_factory._source_implementations))
     self.assertEqual(DummySource,
                          source_factory._source_implementations['dummy'])
->>>>>>> 48c35513
 
   def testRegisterWithoutName(self):
 
     class DummySource(source.Source):
       pass
 
-    self.assertRaises(RuntimeError, source_factory.RegisterImplementation,
-                      DummySource)
+    self.assertRaises(RuntimeError,
+                      source_factory.RegisterImplementation, DummySource)
 
   def testCreateWithNoImplementations(self):
     source_factory._source_implementations = {}
