# Copyright 2007 Google Inc.
#
# This program is free software; you can redistribute it and/or
# modify it under the terms of the GNU General Public License
# as published by the Free Software Foundation; either version 2
# of the License, or (at your option) any later version.
#
# This program is distributed in the hope that it will be useful,
# but WITHOUT ANY WARRANTY; without even the implied warranty of
# MERCHANTABILITY or FITNESS FOR A PARTICULAR PURPOSE.  See the
# GNU General Public License for more details.
#
# You should have received a copy of the GNU General Public License
# along with this program; if not, write to the Free Software Foundation,
# Inc., 51 Franklin Street, Fifth Floor, Boston, MA  02110-1301, USA.
"""An implementation of a mock ldap data source for nsscache."""

__author__ = ('jaq@google.com (Jamie Wilkinson)',
              'vasilios@google.com (Vasilios Hoffman)')

import time
import unittest
import ldap
<<<<<<< HEAD
try:
  from mox3 import mox
except ImportError:
  import mox
=======
from mox3 import mox
>>>>>>> 48c35513

from nss_cache import error
from nss_cache.maps import automount
from nss_cache.maps import group
from nss_cache.maps import passwd
from nss_cache.maps import shadow
try:
  from nss_cache.sources import ldapsource
except ImportError:
  raise unittest.SkipTest('ldapsource import failed')


class TestLdapSource(mox.MoxTestBase):

  def setUp(self):
    """Initialize a basic config dict."""
    super(TestLdapSource, self).setUp()
    self.config = {
        'uri': 'TEST_URI',
        'base': 'TEST_BASE',
        'filter': 'TEST_FILTER',
        'bind_dn': 'TEST_BIND_DN',
        'bind_password': 'TEST_BIND_PASSWORD',
        'retry_delay': 'TEST_RETRY_DELAY',
        'retry_max': 'TEST_RETRY_MAX',
        'timelimit': 'TEST_TIMELIMIT',
        'tls_require_cert': 0,
        'tls_cacertdir': 'TEST_TLS_CACERTDIR',
        'tls_cacertfile': 'TEST_TLS_CACERTFILE',
    }

  def compareSPRC(self, expected_value=''):

    def comparator(param):
      if not isinstance(param, list):
        return False

      sprc = param[0]
      if not isinstance(sprc, ldap.controls.SimplePagedResultsControl):
        return False

      cookie = ldapsource.getCookieFromControl(sprc)
      return cookie == expected_value

    return comparator

  def testDefaultConfiguration(self):
    config = {'uri': 'ldap://foo'}
    mock_rlo = self.mox.CreateMock(ldap.ldapobject.ReconnectLDAPObject)
    mock_rlo.simple_bind_s(cred='', who='')
    self.mox.StubOutWithMock(ldap, 'ldapobject')
    ldap.ldapobject.ReconnectLDAPObject(
        uri='ldap://foo', retry_max=3, retry_delay=5).AndReturn(mock_rlo)
    self.mox.ReplayAll()
    source = ldapsource.LdapSource(config)

<<<<<<< HEAD
    self.assertEqual(source.conf['bind_dn'], ldapsource.LdapSource.BIND_DN)
    self.assertEqual(source.conf['bind_password'],
                     ldapsource.LdapSource.BIND_PASSWORD)
    self.assertEqual(source.conf['retry_max'], ldapsource.LdapSource.RETRY_MAX)
    self.assertEqual(source.conf['retry_delay'],
                     ldapsource.LdapSource.RETRY_DELAY)
    self.assertEqual(source.conf['scope'], ldapsource.LdapSource.SCOPE)
    self.assertEqual(source.conf['timelimit'], ldapsource.LdapSource.TIMELIMIT)
    self.assertEqual(source.conf['tls_require_cert'], ldap.OPT_X_TLS_DEMAND)
=======
    self.assertEqual(source.conf['bind_dn'],
                      ldapsource.LdapSource.BIND_DN)
    self.assertEqual(source.conf['bind_password'],
                      ldapsource.LdapSource.BIND_PASSWORD)
    self.assertEqual(source.conf['retry_max'],
                      ldapsource.LdapSource.RETRY_MAX)
    self.assertEqual(source.conf['retry_delay'],
                      ldapsource.LdapSource.RETRY_DELAY)
    self.assertEqual(source.conf['scope'], ldapsource.LdapSource.SCOPE)
    self.assertEqual(source.conf['timelimit'],
                      ldapsource.LdapSource.TIMELIMIT)
    self.assertEqual(source.conf['tls_require_cert'],
                      ldap.OPT_X_TLS_DEMAND)
>>>>>>> 48c35513

  def testOverrideDefaultConfiguration(self):
    config = dict(self.config)
    config['scope'] = ldap.SCOPE_BASE
    mock_rlo = self.mox.CreateMock(ldap.ldapobject.ReconnectLDAPObject)
    mock_rlo.simple_bind_s(cred='TEST_BIND_PASSWORD', who='TEST_BIND_DN')
    self.mox.StubOutWithMock(ldap, 'ldapobject')
    ldap.ldapobject.ReconnectLDAPObject(
        retry_max='TEST_RETRY_MAX',
        retry_delay='TEST_RETRY_DELAY',
        uri='TEST_URI').AndReturn(mock_rlo)
    self.mox.ReplayAll()
    source = ldapsource.LdapSource(config)

    self.assertEqual(source.conf['scope'], ldap.SCOPE_BASE)
    self.assertEqual(source.conf['bind_dn'], 'TEST_BIND_DN')
    self.assertEqual(source.conf['bind_password'], 'TEST_BIND_PASSWORD')
    self.assertEqual(source.conf['retry_delay'], 'TEST_RETRY_DELAY')
    self.assertEqual(source.conf['retry_max'], 'TEST_RETRY_MAX')
    self.assertEqual(source.conf['timelimit'], 'TEST_TIMELIMIT')
    self.assertEqual(source.conf['tls_require_cert'], 0)
    self.assertEqual(source.conf['tls_cacertdir'], 'TEST_TLS_CACERTDIR')
<<<<<<< HEAD
    self.assertEqual(source.conf['tls_cacertfile'], 'TEST_TLS_CACERTFILE')
=======
    self.assertEqual(source.conf['tls_cacertfile'],
                      'TEST_TLS_CACERTFILE')
>>>>>>> 48c35513

  def testDebugLevelSet(self):
    config = dict(self.config)
    config['ldap_debug'] = 3
    mock_rlo = self.mox.CreateMock(ldap.ldapobject.ReconnectLDAPObject)
    mock_rlo.set_option(ldap.OPT_DEBUG_LEVEL, 3)
    mock_rlo.simple_bind_s(cred='TEST_BIND_PASSWORD', who='TEST_BIND_DN')
    self.mox.StubOutWithMock(ldap, 'ldapobject')
    ldap.ldapobject.ReconnectLDAPObject(
        retry_max='TEST_RETRY_MAX',
        retry_delay='TEST_RETRY_DELAY',
        uri='TEST_URI').AndReturn(mock_rlo)

    self.mox.ReplayAll()
    source = ldapsource.LdapSource(config)

  def testTrapServerDownAndRetry(self):
    config = dict(self.config)
    config['bind_dn'] = ''
    config['bind_password'] = ''
    config['retry_delay'] = 5
    config['retry_max'] = 3

    mock_rlo = self.mox.CreateMock(ldap.ldapobject.ReconnectLDAPObject)
    mock_rlo.simple_bind_s(
        cred='', who='').MultipleTimes().AndRaise(ldap.SERVER_DOWN)

    self.mox.StubOutWithMock(ldap, 'ldapobject')
    ldap.ldapobject.ReconnectLDAPObject(
        uri='TEST_URI', retry_max=3,
        retry_delay=5).MultipleTimes().AndReturn(mock_rlo)

    self.mox.StubOutWithMock(time, 'sleep')
    time.sleep(5)
    time.sleep(5)

    self.mox.ReplayAll()

    self.assertRaises(error.SourceUnavailable, ldapsource.LdapSource, config)

  def testIterationOverLdapDataSource(self):
    config = dict(self.config)

    mock_rlo = self.mox.CreateMock(ldap.ldapobject.ReconnectLDAPObject)
    mock_rlo.simple_bind_s(cred='TEST_BIND_PASSWORD', who='TEST_BIND_DN')
    mock_rlo.search_ext(
        base=config['base'],
        filterstr='TEST_FILTER',
        scope='TEST_SCOPE',
        attrlist='TEST_ATTRLIST',
        serverctrls=mox.Func(self.compareSPRC())).AndReturn('TEST_RES')

    dataset = [('dn', 'payload')]
    mock_rlo.result3(
        'TEST_RES', all=0, timeout='TEST_TIMELIMIT').AndReturn(
            (ldap.RES_SEARCH_ENTRY, dataset, None, []))
    mock_rlo.result3(
        'TEST_RES', all=0, timeout='TEST_TIMELIMIT').AndReturn(
            (ldap.RES_SEARCH_RESULT, None, None, []))

    self.mox.StubOutWithMock(ldap, 'ldapobject')
    ldap.ldapobject.ReconnectLDAPObject(
        uri='TEST_URI',
        retry_max='TEST_RETRY_MAX',
        retry_delay='TEST_RETRY_DELAY').AndReturn(mock_rlo)

    self.mox.ReplayAll()

    source = ldapsource.LdapSource(config)
    source.Search(
        search_base=config['base'],
        search_filter='TEST_FILTER',
        search_scope='TEST_SCOPE',
        attrs='TEST_ATTRLIST')

    count = 0
    for r in source:
      self.assertEqual(dataset[0][1], r)
      count += 1

    self.assertEqual(1, count)

  def testIterationTimeout(self):
    config = dict(self.config)
    config['retry_delay'] = 5
    config['retry_max'] = 3

    mock_rlo = self.mox.CreateMock(ldap.ldapobject.ReconnectLDAPObject)
    mock_rlo.simple_bind_s(cred='TEST_BIND_PASSWORD', who='TEST_BIND_DN')
    mock_rlo.search_ext(
        base=config['base'],
        filterstr='TEST_FILTER',
        scope='TEST_SCOPE',
        attrlist='TEST_ATTRLIST',
        serverctrls=mox.Func(self.compareSPRC())).AndReturn('TEST_RES')

    dataset = [('dn', 'payload')]
    mock_rlo.result3(
        'TEST_RES', all=0, timeout='TEST_TIMELIMIT').MultipleTimes().AndRaise(
            ldap.TIMELIMIT_EXCEEDED)

    self.mox.StubOutWithMock(time, 'sleep')
    time.sleep(5)
    time.sleep(5)

    self.mox.StubOutWithMock(ldap, 'ldapobject')
    ldap.ldapobject.ReconnectLDAPObject(
        uri='TEST_URI', retry_max=3, retry_delay=5).AndReturn(mock_rlo)

    self.mox.ReplayAll()

    source = ldapsource.LdapSource(config)
    source.Search(
        search_base=config['base'],
        search_filter='TEST_FILTER',
        search_scope='TEST_SCOPE',
        attrs='TEST_ATTRLIST')

    count = 0
    for r in source:
      count += 1

    self.assertEqual(0, count)

  def testGetPasswdMap(self):
<<<<<<< HEAD
    test_posix_account = ('cn=test,ou=People,dc=example,dc=com', {
        'uidNumber': [1000],
        'gidNumber': [1000],
        'uid': ['Testguy McTest'],
        'cn': ['test'],
        'homeDirectory': ['/home/test'],
        'loginShell': ['/bin/sh'],
        'userPassword': ['p4ssw0rd'],
        'modifyTimestamp': ['20070227012807Z']
    })
    config = dict(self.config)
    attrlist = [
        'uid', 'uidNumber', 'gidNumber', 'gecos', 'cn', 'homeDirectory',
        'fullName', 'loginShell', 'modifyTimestamp'
    ]
=======
    test_posix_account = (b'cn=test,ou=People,dc=example,dc=com',
                          {'sambaSID': [b'S-1-5-21-2127521184-1604012920-1887927527-72713'],
                           'uidNumber': [b'1000'],
                           'gidNumber': [b'1000'],
                           'uid': [b'test'],
                           'cn': [b'Testguy McTest'],
                           'homeDirectory': ['/home/test'],
                           'loginShell': ['/bin/sh'],
                           'userPassword': [b'p4ssw0rd'],
                           'modifyTimestamp': [b'20070227012807Z']})

    config = dict(self.config)
    attrlist = ['uid', 'uidNumber', 'gidNumber',
                'gecos', 'cn', 'homeDirectory', 'sambaSID',
                'fullName', 'loginShell', 'modifyTimestamp']

    mock_rlo = self.mox.CreateMock(ldap.ldapobject.ReconnectLDAPObject)
    mock_rlo.simple_bind_s(
        cred='TEST_BIND_PASSWORD',
        who='TEST_BIND_DN')
    mock_rlo.search_ext(base='TEST_BASE',
                        filterstr='TEST_FILTER',
                        scope=ldap.SCOPE_ONELEVEL,
                        attrlist=mox.SameElementsAs(attrlist),
                        serverctrls=mox.Func(self.compareSPRC())).AndReturn('TEST_RES')

    mock_rlo.result3('TEST_RES',
                     all=0,
                     timeout='TEST_TIMELIMIT').AndReturn(
                         (ldap.RES_SEARCH_ENTRY, [test_posix_account], None, []))
    mock_rlo.result3('TEST_RES',
                     all=0,
                     timeout='TEST_TIMELIMIT').AndReturn(
                         (ldap.RES_SEARCH_RESULT, None, None, []))

    self.mox.StubOutWithMock(ldap, 'ldapobject')
    ldap.ldapobject.ReconnectLDAPObject(
        uri='TEST_URI',
        retry_max='TEST_RETRY_MAX',
        retry_delay='TEST_RETRY_DELAY').AndReturn(mock_rlo)

    self.mox.ReplayAll()

    source = ldapsource.LdapSource(config)
    data = source.GetPasswdMap()

    self.assertEqual(1, len(data))

    first = data.PopItem()

    self.assertEqual('test', first.name)

  def testGetPasswdMapWithUidAttr(self):
    test_posix_account = ('cn=test,ou=People,dc=example,dc=com',
                          {'sambaSID': ['S-1-5-21-2127521184-1604012920-1887927527-72713'],
                           'uidNumber': [1000],
                           'gidNumber': [1000],
                           'uid': ['test'],
                           'name': ['test'],
                           'cn': ['Testguy McTest'],
                           'homeDirectory': ['/home/test'],
                           'loginShell': ['/bin/sh'],
                           'userPassword': ['p4ssw0rd'],
                           'modifyTimestamp': ['20070227012807Z']})

    config = dict(self.config)
    config['uidattr'] = 'name'
    attrlist = ['uid', 'uidNumber', 'gidNumber',
                'gecos', 'cn', 'homeDirectory',
                'fullName', 'name', 'sambaSID',
                'loginShell', 'modifyTimestamp']
>>>>>>> 48c35513

    mock_rlo = self.mox.CreateMock(ldap.ldapobject.ReconnectLDAPObject)
    mock_rlo.simple_bind_s(cred='TEST_BIND_PASSWORD', who='TEST_BIND_DN')
    mock_rlo.search_ext(
        base='TEST_BASE',
        filterstr='TEST_FILTER',
        scope=ldap.SCOPE_ONELEVEL,
        attrlist=mox.SameElementsAs(attrlist),
        serverctrls=mox.Func(self.compareSPRC())).AndReturn('TEST_RES')

    mock_rlo.result3(
        'TEST_RES', all=0, timeout='TEST_TIMELIMIT').AndReturn(
            (ldap.RES_SEARCH_ENTRY, [test_posix_account], None, []))
    mock_rlo.result3(
        'TEST_RES', all=0, timeout='TEST_TIMELIMIT').AndReturn(
            (ldap.RES_SEARCH_RESULT, None, None, []))

    self.mox.StubOutWithMock(ldap, 'ldapobject')
    ldap.ldapobject.ReconnectLDAPObject(
        uri='TEST_URI',
        retry_max='TEST_RETRY_MAX',
        retry_delay='TEST_RETRY_DELAY').AndReturn(mock_rlo)

    self.mox.ReplayAll()

    source = ldapsource.LdapSource(config)
    data = source.GetPasswdMap()

    self.assertEqual(1, len(data))

    first = data.PopItem()

    self.assertEqual('test', first.name)

  def testGetPasswdMapWithShellOverride(self):
<<<<<<< HEAD
    test_posix_account = ('cn=test,ou=People,dc=example,dc=com', {
        'uidNumber': [1000],
        'gidNumber': [1000],
        'uid': ['Testguy McTest'],
        'cn': ['test'],
        'homeDirectory': ['/home/test'],
        'loginShell': ['/bin/sh'],
        'userPassword': ['p4ssw0rd'],
        'modifyTimestamp': ['20070227012807Z']
    })
    config = dict(self.config)
    config['override_shell'] = '/bin/false'
    attrlist = [
        'uid', 'uidNumber', 'gidNumber', 'gecos', 'cn', 'homeDirectory',
        'fullName', 'loginShell', 'modifyTimestamp'
    ]
=======
    test_posix_account = ('cn=test,ou=People,dc=example,dc=com',
                          {'sambaSID': ['S-1-5-21-2127521184-1604012920-1887927527-72713'],
                           'uidNumber': [1000],
                           'gidNumber': [1000],
                           'uid': ['test'],
                           'cn': ['Testguy McTest'],
                           'homeDirectory': ['/home/test'],
                           'loginShell': ['/bin/sh'],
                           'userPassword': ['p4ssw0rd'],
                           'modifyTimestamp': ['20070227012807Z']})

    config = dict(self.config)
    config['override_shell'] = '/bin/false'
    attrlist = ['uid', 'uidNumber', 'gidNumber',
                'gecos', 'cn', 'homeDirectory',
                'fullName', 'sambaSID',
                'loginShell', 'modifyTimestamp']
>>>>>>> 48c35513

    mock_rlo = self.mox.CreateMock(ldap.ldapobject.ReconnectLDAPObject)
    mock_rlo.simple_bind_s(cred='TEST_BIND_PASSWORD', who='TEST_BIND_DN')
    mock_rlo.search_ext(
        base='TEST_BASE',
        filterstr='TEST_FILTER',
        scope=ldap.SCOPE_ONELEVEL,
        attrlist=mox.SameElementsAs(attrlist),
        serverctrls=mox.Func(self.compareSPRC())).AndReturn('TEST_RES')

    mock_rlo.result3(
        'TEST_RES', all=0, timeout='TEST_TIMELIMIT').AndReturn(
            (ldap.RES_SEARCH_ENTRY, [test_posix_account], None, []))
    mock_rlo.result3(
        'TEST_RES', all=0, timeout='TEST_TIMELIMIT').AndReturn(
            (ldap.RES_SEARCH_RESULT, None, None, []))

    self.mox.StubOutWithMock(ldap, 'ldapobject')
    ldap.ldapobject.ReconnectLDAPObject(
        uri='TEST_URI',
        retry_max='TEST_RETRY_MAX',
        retry_delay='TEST_RETRY_DELAY').AndReturn(mock_rlo)

    self.mox.ReplayAll()

    source = ldapsource.LdapSource(config)
    data = source.GetPasswdMap()

    self.assertEqual(1, len(data))

    first = data.PopItem()

    self.assertEqual('/bin/false', first.shell)

  def testGetPasswdMapWithUseRid(self):
    test_posix_account = ('cn=test,ou=People,dc=example,dc=com',
                          {'sambaSID': ['S-1-5-21-2127521184-1604012920-1887927527-72713'],
                           'uidNumber': [1000],
                           'gidNumber': [1000],
                           'uid': ['test'],
                           'cn': ['Testguy McTest'],
                           'homeDirectory': ['/home/test'],
                           'loginShell': ['/bin/sh'],
                           'userPassword': ['p4ssw0rd'],
                           'modifyTimestamp': ['20070227012807Z']})

    config = dict(self.config)
    config['use_rid'] = '1'
    attrlist = ['uid', 'uidNumber', 'gidNumber',
                'gecos', 'cn', 'homeDirectory',
                'fullName', 'sambaSID',
                'loginShell', 'modifyTimestamp']

    mock_rlo = self.mox.CreateMock(ldap.ldapobject.ReconnectLDAPObject)
    mock_rlo.simple_bind_s(
        cred='TEST_BIND_PASSWORD',
        who='TEST_BIND_DN')
    mock_rlo.search_ext(base='TEST_BASE',
                        filterstr='TEST_FILTER',
                        scope=ldap.SCOPE_ONELEVEL,
                        attrlist=mox.SameElementsAs(attrlist),
                        serverctrls=mox.Func(self.compareSPRC())).AndReturn('TEST_RES')

    mock_rlo.result3('TEST_RES',
                     all=0,
                     timeout='TEST_TIMELIMIT').AndReturn(
                         (ldap.RES_SEARCH_ENTRY, [test_posix_account], None, []))
    mock_rlo.result3('TEST_RES',
                     all=0,
                     timeout='TEST_TIMELIMIT').AndReturn(
                         (ldap.RES_SEARCH_RESULT, None, None, []))

    self.mox.StubOutWithMock(ldap, 'ldapobject')
    ldap.ldapobject.ReconnectLDAPObject(
        uri='TEST_URI',
        retry_max='TEST_RETRY_MAX',
        retry_delay='TEST_RETRY_DELAY').AndReturn(mock_rlo)

    self.mox.ReplayAll()

    source = ldapsource.LdapSource(config)
    data = source.GetPasswdMap()

    self.assertEqual(1, len(data))

    first = data.PopItem()

    self.assertEqual('test', first.name)

  def testGetPasswdMapAD(self):
    test_posix_account = ('cn=test,ou=People,dc=example,dc=com',
                          {'objectSid': [b'\x01\x05\x00\x00\x00\x00\x00\x05\x15\x00\x00\x00\xa0e\xcf~xK\x9b_\xe7|\x87p\t\x1c\x01\x00'],
                           'sAMAccountName': ['test'],
                           'displayName': ['Testguy McTest'],
                           'unixHomeDirectory': ['/home/test'],
                           'loginShell': ['/bin/sh'],
                           'pwdLastSet': ['132161071270000000'],
                           'whenChanged': ['20070227012807.0Z']})

    config = dict(self.config)
    config['ad'] = '1'
    attrlist = ['sAMAccountName', 'pwdLastSet', 'loginShell',
                 'objectSid', 'displayName',
                 'whenChanged', 'unixHomeDirectory']

    mock_rlo = self.mox.CreateMock(ldap.ldapobject.ReconnectLDAPObject)
    mock_rlo.simple_bind_s(
        cred='TEST_BIND_PASSWORD',
        who='TEST_BIND_DN')
    mock_rlo.search_ext(base='TEST_BASE',
                        filterstr='TEST_FILTER',
                        scope=ldap.SCOPE_ONELEVEL,
                        attrlist=mox.SameElementsAs(attrlist),
                        serverctrls=mox.Func(self.compareSPRC())).AndReturn('TEST_RES')

    mock_rlo.result3('TEST_RES',
                     all=0,
                     timeout='TEST_TIMELIMIT').AndReturn(
                         (ldap.RES_SEARCH_ENTRY, [test_posix_account], None, []))
    mock_rlo.result3('TEST_RES',
                     all=0,
                     timeout='TEST_TIMELIMIT').AndReturn(
                         (ldap.RES_SEARCH_RESULT, None, None, []))

    self.mox.StubOutWithMock(ldap, 'ldapobject')
    ldap.ldapobject.ReconnectLDAPObject(
        uri='TEST_URI',
        retry_max='TEST_RETRY_MAX',
        retry_delay='TEST_RETRY_DELAY').AndReturn(mock_rlo)

    self.mox.ReplayAll()

    source = ldapsource.LdapSource(config)
    data = source.GetPasswdMap()

    self.assertEqual(1, len(data))

    first = data.PopItem()

    self.assertEqual('test', first.name)

  def testGetPasswdMapADWithOffeset(self):
    test_posix_account = ('cn=test,ou=People,dc=example,dc=com',
                          {'objectSid': [b'\x01\x05\x00\x00\x00\x00\x00\x05\x15\x00\x00\x00\xa0e\xcf~xK\x9b_\xe7|\x87p\t\x1c\x01\x00'],
                           'sAMAccountName': ['test'],
                           'displayName': ['Testguy McTest'],
                           'unixHomeDirectory': ['/home/test'],
                           'loginShell': ['/bin/sh'],
                           'pwdLastSet': ['132161071270000000'],
                           'whenChanged': ['20070227012807.0Z']})

    config = dict(self.config)
    config['ad'] = '1'
    config['offset'] = 10000
    attrlist = ['sAMAccountName', 'pwdLastSet', 'loginShell',
                 'objectSid', 'displayName',
                 'whenChanged', 'unixHomeDirectory']

    mock_rlo = self.mox.CreateMock(ldap.ldapobject.ReconnectLDAPObject)
    mock_rlo.simple_bind_s(
        cred='TEST_BIND_PASSWORD',
        who='TEST_BIND_DN')
    mock_rlo.search_ext(base='TEST_BASE',
                        filterstr='TEST_FILTER',
                        scope=ldap.SCOPE_ONELEVEL,
                        attrlist=mox.SameElementsAs(attrlist),
                        serverctrls=mox.Func(self.compareSPRC())).AndReturn('TEST_RES')

    mock_rlo.result3('TEST_RES',
                     all=0,
                     timeout='TEST_TIMELIMIT').AndReturn(
                         (ldap.RES_SEARCH_ENTRY, [test_posix_account], None, []))
    mock_rlo.result3('TEST_RES',
                     all=0,
                     timeout='TEST_TIMELIMIT').AndReturn(
                         (ldap.RES_SEARCH_RESULT, None, None, []))

    self.mox.StubOutWithMock(ldap, 'ldapobject')
    ldap.ldapobject.ReconnectLDAPObject(
        uri='TEST_URI',
        retry_max='TEST_RETRY_MAX',
        retry_delay='TEST_RETRY_DELAY').AndReturn(mock_rlo)

    self.mox.ReplayAll()

    source = ldapsource.LdapSource(config)
    data = source.GetPasswdMap()

    self.assertEqual(1, len(data))

    first = data.PopItem()

    self.assertEqual('test', first.name)

  def testGetGroupMap(self):
<<<<<<< HEAD
    test_posix_group = ('cn=test,ou=Group,dc=example,dc=com', {
        'gidNumber': [1000],
        'cn': ['testgroup'],
        'memberUid': ['testguy', 'fooguy', 'barguy'],
        'modifyTimestamp': ['20070227012807Z']
    })

    config = dict(self.config)
    attrlist = ['cn', 'gidNumber', 'memberUid', 'modifyTimestamp']
=======
    test_posix_group = ('cn=test,ou=Group,dc=example,dc=com',
                        {'sambaSID': ['S-1-5-21-2127521184-1604012920-1887927527-72713'],
                         'gidNumber': [1000],
                         'cn': ['testgroup'],
                         'memberUid': ['testguy', 'fooguy', 'barguy'],
                         'modifyTimestamp': ['20070227012807Z']})

    config = dict(self.config)
    attrlist = ['cn', 'uid', 'gidNumber', 'memberUid',
                'sambaSID', 'modifyTimestamp']

    mock_rlo = self.mox.CreateMock(ldap.ldapobject.ReconnectLDAPObject)
    mock_rlo.simple_bind_s(
        cred='TEST_BIND_PASSWORD',
        who='TEST_BIND_DN')
    mock_rlo.search_ext(base='TEST_BASE',
                        filterstr='TEST_FILTER',
                        scope=ldap.SCOPE_ONELEVEL,
                        attrlist=mox.SameElementsAs(attrlist),
                        serverctrls=mox.Func(self.compareSPRC())).AndReturn('TEST_RES')

    mock_rlo.result3('TEST_RES',
                     all=0,
                     timeout='TEST_TIMELIMIT').AndReturn(
                         (ldap.RES_SEARCH_ENTRY, [test_posix_group], None, []))
    mock_rlo.result3('TEST_RES',
                     all=0,
                     timeout='TEST_TIMELIMIT').AndReturn(
                         (ldap.RES_SEARCH_RESULT, None, None, []))

    self.mox.StubOutWithMock(ldap, 'ldapobject')
    ldap.ldapobject.ReconnectLDAPObject(
        uri='TEST_URI',
        retry_max='TEST_RETRY_MAX',
        retry_delay='TEST_RETRY_DELAY').AndReturn(mock_rlo)

    self.mox.ReplayAll()

    source = ldapsource.LdapSource(config)
    data = source.GetGroupMap()

    self.assertEqual(1, len(data))

    ent = data.PopItem()

    self.assertEqual('testgroup', ent.name)

  def testGetGroupMapWithUseRid(self):
    test_posix_group = ('cn=test,ou=Group,dc=example,dc=com',
                        {'sambaSID': ['S-1-5-21-2127521184-1604012920-1887927527-72713'],
                         'gidNumber': [1000],
                         'cn': ['testgroup'],
                         'memberUid': ['testguy', 'fooguy', 'barguy'],
                         'modifyTimestamp': ['20070227012807Z']})

    config = dict(self.config)
    config['use_rid'] = '1'
    attrlist = ['cn', 'uid', 'gidNumber', 'memberUid',
                'sambaSID', 'modifyTimestamp']

    mock_rlo = self.mox.CreateMock(ldap.ldapobject.ReconnectLDAPObject)
    mock_rlo.simple_bind_s(
        cred='TEST_BIND_PASSWORD',
        who='TEST_BIND_DN')
    mock_rlo.search_ext(base='TEST_BASE',
                        filterstr='TEST_FILTER',
                        scope=ldap.SCOPE_ONELEVEL,
                        attrlist=mox.SameElementsAs(attrlist),
                        serverctrls=mox.Func(self.compareSPRC())).AndReturn('TEST_RES')

    mock_rlo.result3('TEST_RES',
                     all=0,
                     timeout='TEST_TIMELIMIT').AndReturn(
                         (ldap.RES_SEARCH_ENTRY, [test_posix_group], None, []))
    mock_rlo.result3('TEST_RES',
                     all=0,
                     timeout='TEST_TIMELIMIT').AndReturn(
                         (ldap.RES_SEARCH_RESULT, None, None, []))

    self.mox.StubOutWithMock(ldap, 'ldapobject')
    ldap.ldapobject.ReconnectLDAPObject(
        uri='TEST_URI',
        retry_max='TEST_RETRY_MAX',
        retry_delay='TEST_RETRY_DELAY').AndReturn(mock_rlo)

    self.mox.ReplayAll()

    source = ldapsource.LdapSource(config)
    data = source.GetGroupMap()

    self.assertEqual(1, len(data))

    ent = data.PopItem()

    self.assertEqual('testgroup', ent.name)

  def testGetGroupMapAsUser(self):
    test_posix_group = ('cn=test,ou=People,dc=example,dc=com',
                        {'sambaSID': ['S-1-5-21-2127521184-1604012920-1887927527-72713'],
                         'uidNumber': [1000],
                         'gidNumber': [1000],
                         'uid': ['test'],
                         'cn': ['Testguy McTest'],
                         'homeDirectory': ['/home/test'],
                         'loginShell': ['/bin/sh'],
                         'userPassword': ['p4ssw0rd'],
                         'modifyTimestamp': ['20070227012807Z']})

    config = dict(self.config)
    config['use_rid'] = '1'
    attrlist = ['cn', 'uid', 'gidNumber', 'memberUid',
                'sambaSID', 'modifyTimestamp']

    mock_rlo = self.mox.CreateMock(ldap.ldapobject.ReconnectLDAPObject)
    mock_rlo.simple_bind_s(
        cred='TEST_BIND_PASSWORD',
        who='TEST_BIND_DN')
    mock_rlo.search_ext(base='TEST_BASE',
                        filterstr='TEST_FILTER',
                        scope=ldap.SCOPE_ONELEVEL,
                        attrlist=mox.SameElementsAs(attrlist),
                        serverctrls=mox.Func(self.compareSPRC())).AndReturn('TEST_RES')

    mock_rlo.result3('TEST_RES',
                     all=0,
                     timeout='TEST_TIMELIMIT').AndReturn(
                         (ldap.RES_SEARCH_ENTRY, [test_posix_group], None, []))
    mock_rlo.result3('TEST_RES',
                     all=0,
                     timeout='TEST_TIMELIMIT').AndReturn(
                         (ldap.RES_SEARCH_RESULT, None, None, []))

    self.mox.StubOutWithMock(ldap, 'ldapobject')
    ldap.ldapobject.ReconnectLDAPObject(
        uri='TEST_URI',
        retry_max='TEST_RETRY_MAX',
        retry_delay='TEST_RETRY_DELAY').AndReturn(mock_rlo)

    self.mox.ReplayAll()

    source = ldapsource.LdapSource(config)
    data = source.GetGroupMap()

    self.assertEqual(1, len(data))

    ent = data.PopItem()

    self.assertEqual('test', ent.name)

  def testGetGroupMapAD(self):
    test_posix_group = ('cn=test,ou=Group,dc=example,dc=com',
                        {'objectSid': [b'\x01\x05\x00\x00\x00\x00\x00\x05\x15\x00\x00\x00\xa0e\xcf~xK\x9b_\xe7|\x87p\t\x1c\x01\x00'],
                         'sAMAccountName': ['testgroup'],
                         'cn': ['testgroup'],
                         'member': ['cn=testguy,ou=People,dc=example,dc=com',
                                    'cn=fooguy,ou=People,dc=example,dc=com',
                                    'cn=barguy,ou=People,dc=example,dc=com'],
                         'whenChanged': ['20070227012807.0Z']})

    config = dict(self.config)
    config['ad'] = '1'
    attrlist = ['sAMAccountName', 'objectSid',
                'member', 'whenChanged']
>>>>>>> 48c35513

    mock_rlo = self.mox.CreateMock(ldap.ldapobject.ReconnectLDAPObject)
    mock_rlo.simple_bind_s(cred='TEST_BIND_PASSWORD', who='TEST_BIND_DN')
    mock_rlo.search_ext(
        base='TEST_BASE',
        filterstr='TEST_FILTER',
        scope=ldap.SCOPE_ONELEVEL,
        attrlist=mox.SameElementsAs(attrlist),
        serverctrls=mox.Func(self.compareSPRC())).AndReturn('TEST_RES')

    mock_rlo.result3(
        'TEST_RES', all=0, timeout='TEST_TIMELIMIT').AndReturn(
            (ldap.RES_SEARCH_ENTRY, [test_posix_group], None, []))
    mock_rlo.result3(
        'TEST_RES', all=0, timeout='TEST_TIMELIMIT').AndReturn(
            (ldap.RES_SEARCH_RESULT, None, None, []))

    self.mox.StubOutWithMock(ldap, 'ldapobject')
    ldap.ldapobject.ReconnectLDAPObject(
        uri='TEST_URI',
        retry_max='TEST_RETRY_MAX',
        retry_delay='TEST_RETRY_DELAY').AndReturn(mock_rlo)

    self.mox.ReplayAll()

    source = ldapsource.LdapSource(config)
    data = source.GetGroupMap()

    self.assertEqual(1, len(data))

    ent = data.PopItem()

    self.assertEqual('testgroup', ent.name)

  def testGetGroupMapBis(self):
<<<<<<< HEAD
    test_posix_group = ('cn=test,ou=Group,dc=example,dc=com', {
        'gidNumber': [1000],
        'cn': ['testgroup'],
        'member': [
            'cn=testguy,ou=People,dc=example,dc=com',
            'cn=fooguy,ou=People,dc=example,dc=com',
            'cn=barguy,ou=People,dc=example,dc=com'
        ],
        'modifyTimestamp': ['20070227012807Z']
    })

    config = dict(self.config)
    config['rfc2307bis'] = 1
    attrlist = ['cn', 'gidNumber', 'member', 'modifyTimestamp']
=======
    test_posix_group = ('cn=test,ou=Group,dc=example,dc=com',
                        {'sambaSID': ['S-1-5-21-2127521184-1604012920-1887927527-72713'],
                         'gidNumber': [1000],
                         'cn': ['testgroup'],
                         'member': ['cn=testguy,ou=People,dc=example,dc=com',
                                    'cn=fooguy,ou=People,dc=example,dc=com',
                                    'cn=barguy,ou=People,dc=example,dc=com'],
                         'modifyTimestamp': ['20070227012807Z']})

    config = dict(self.config)
    config['rfc2307bis'] = 1
    attrlist = ['cn', 'uid', 'gidNumber', 'member',
                'sambaSID','modifyTimestamp']
>>>>>>> 48c35513

    mock_rlo = self.mox.CreateMock(ldap.ldapobject.ReconnectLDAPObject)
    mock_rlo.simple_bind_s(cred='TEST_BIND_PASSWORD', who='TEST_BIND_DN')
    mock_rlo.search_ext(
        base='TEST_BASE',
        filterstr='TEST_FILTER',
        scope=ldap.SCOPE_ONELEVEL,
        attrlist=mox.SameElementsAs(attrlist),
        serverctrls=mox.Func(self.compareSPRC())).AndReturn('TEST_RES')

    mock_rlo.result3(
        'TEST_RES', all=0, timeout='TEST_TIMELIMIT').AndReturn(
            (ldap.RES_SEARCH_ENTRY, [test_posix_group], None, []))
    mock_rlo.result3(
        'TEST_RES', all=0, timeout='TEST_TIMELIMIT').AndReturn(
            (ldap.RES_SEARCH_RESULT, None, None, []))

    self.mox.StubOutWithMock(ldap, 'ldapobject')
    ldap.ldapobject.ReconnectLDAPObject(
        uri='TEST_URI',
        retry_max='TEST_RETRY_MAX',
        retry_delay='TEST_RETRY_DELAY').AndReturn(mock_rlo)

    self.mox.ReplayAll()

    source = ldapsource.LdapSource(config)
    data = source.GetGroupMap()

    self.assertEqual(1, len(data))

    ent = data.PopItem()

    self.assertEqual('testgroup', ent.name)
    self.assertEqual(3, len(ent.members))

<<<<<<< HEAD
  def testGetGroupMapBisAlt(self):
    test_posix_group = ('cn=test,ou=Group,dc=example,dc=com', {
        'gidNumber': [1000],
        'cn': ['testgroup'],
        'uniqueMember': ['cn=testguy,ou=People,dc=example,dc=com'],
        'modifyTimestamp': ['20070227012807Z']
    })
    dn_user = 'cn=testguy,ou=People,dc=example,dc=com'
    test_posix_account = (dn_user, {
        'uidNumber': [1000],
        'gidNumber': [1000],
        'uid': ['test'],
        'cn': ['testguy'],
        'homeDirectory': ['/home/test'],
        'loginShell': ['/bin/sh'],
        'userPassword': ['p4ssw0rd'],
        'modifyTimestamp': ['20070227012807Z']
    })

    config = dict(self.config)
    config['rfc2307bis_alt'] = 1
    attrlist = ['cn', 'gidNumber', 'uniqueMember', 'modifyTimestamp']
    uidattr = ['uid']
=======
  def testGetGroupNestedNotConfigured(self):
    test_posix_group = ('cn=test,ou=Group,dc=example,dc=com',
                        {'sambaSID': ['S-1-5-21-2127521184-1604012920-1887927527-72713'],
                         'gidNumber': [1000],
                         'cn': ['testgroup'],
                         'member': ['cn=testguy,ou=People,dc=example,dc=com',
                                    'cn=fooguy,ou=People,dc=example,dc=com',
                                    'cn=barguy,ou=People,dc=example,dc=com',
                                    'cn=child,ou=Group,dc=example,dc=com'],
                         'modifyTimestamp': ['20070227012807Z']})
    test_child_group = ('cn=child,ou=Group,dc=example,dc=com',
                        {'sambaSID': ['S-1-5-21-2127521184-1604012920-1887927527-72714'],
                         'gidNumber': [1001],
                         'cn': ['child'],
                         'member': ['cn=newperson,ou=People,dc=example,dc=com',
                                    'cn=fooperson,ou=People,dc=example,dc=com',
                                    'cn=barperson,ou=People,dc=example,dc=com'],
                         'modifyTimestamp': ['20070227012807Z']})

    config = dict(self.config)
    config['rfc2307bis'] = 1
    attrlist = ['cn', 'uid', 'gidNumber', 'member',
                'sambaSID','modifyTimestamp']

    mock_rlo = self.mox.CreateMock(ldap.ldapobject.ReconnectLDAPObject)
    mock_rlo.simple_bind_s(
        cred='TEST_BIND_PASSWORD',
        who='TEST_BIND_DN')
    mock_rlo.search_ext(base='TEST_BASE',
                        filterstr='TEST_FILTER',
                        scope=ldap.SCOPE_ONELEVEL,
                        attrlist=mox.SameElementsAs(attrlist),
                        serverctrls=mox.Func(self.compareSPRC())).AndReturn('TEST_RES')

    mock_rlo.result3('TEST_RES',
                     all=0,
                     timeout='TEST_TIMELIMIT').AndReturn(
                         (ldap.RES_SEARCH_ENTRY, [test_posix_group, test_child_group], None, []))
    mock_rlo.result3('TEST_RES',
                     all=0,
                     timeout='TEST_TIMELIMIT').AndReturn(
                         (ldap.RES_SEARCH_RESULT, None, None, []))

    self.mox.StubOutWithMock(ldap, 'ldapobject')
    ldap.ldapobject.ReconnectLDAPObject(
        uri='TEST_URI',
        retry_max='TEST_RETRY_MAX',
        retry_delay='TEST_RETRY_DELAY').AndReturn(mock_rlo)

    self.mox.ReplayAll()
    source = ldapsource.LdapSource(config)
    data = source.GetGroupMap()

    self.assertEqual(2, len(data))
    datadict = {i.name: i for i in data}
    self.assertIn("child", datadict)
    self.assertIn("testgroup", datadict)
    self.assertEqual(len(datadict["testgroup"].members), 4)
    self.assertEqual(len(datadict["child"].members), 3)
    self.assertNotIn("newperson", datadict["testgroup"].members)

  def testGetGroupNested(self):
    test_posix_group = ('cn=test,ou=Group,dc=example,dc=com',
                        {'sambaSID': ['S-1-5-21-2127521184-1604012920-1887927527-72713'],
                         'gidNumber': [1000],
                         'cn': ['testgroup'],
                         'member': ['cn=testguy,ou=People,dc=example,dc=com',
                                    'cn=fooguy,ou=People,dc=example,dc=com',
                                    'cn=barguy,ou=People,dc=example,dc=com',
                                    'cn=child,ou=Group,dc=example,dc=com'],
                         'modifyTimestamp': ['20070227012807Z']})
    test_child_group = ('cn=child,ou=Group,dc=example,dc=com',
                        {'sambaSID': ['S-1-5-21-2127521184-1604012920-1887927527-72714'],
                         'gidNumber': [1001],
                         'cn': ['child'],
                         'member': ['cn=newperson,ou=People,dc=example,dc=com',
                                    'cn=fooperson,ou=People,dc=example,dc=com',
                                    'cn=barperson,ou=People,dc=example,dc=com'],
                         'modifyTimestamp': ['20070227012807Z']})

    config = dict(self.config)
    config['rfc2307bis'] = 1
    config["nested_groups"] = 1
    attrlist = ['cn', 'uid', 'gidNumber', 'member',
                'sambaSID','modifyTimestamp']

    mock_rlo = self.mox.CreateMock(ldap.ldapobject.ReconnectLDAPObject)
    mock_rlo.simple_bind_s(
        cred='TEST_BIND_PASSWORD',
        who='TEST_BIND_DN')
    mock_rlo.search_ext(base='TEST_BASE',
                        filterstr='TEST_FILTER',
                        scope=ldap.SCOPE_ONELEVEL,
                        attrlist=mox.SameElementsAs(attrlist),
                        serverctrls=mox.Func(self.compareSPRC())).AndReturn('TEST_RES')

    mock_rlo.result3('TEST_RES',
                     all=0,
                     timeout='TEST_TIMELIMIT').AndReturn(
                         (ldap.RES_SEARCH_ENTRY, [test_posix_group, test_child_group], None, []))
    mock_rlo.result3('TEST_RES',
                     all=0,
                     timeout='TEST_TIMELIMIT').AndReturn(
                         (ldap.RES_SEARCH_RESULT, None, None, []))

    self.mox.StubOutWithMock(ldap, 'ldapobject')
    ldap.ldapobject.ReconnectLDAPObject(
        uri='TEST_URI',
        retry_max='TEST_RETRY_MAX',
        retry_delay='TEST_RETRY_DELAY').AndReturn(mock_rlo)

    self.mox.ReplayAll()
    source = ldapsource.LdapSource(config)
    data = source.GetGroupMap()

    self.assertEqual(2, len(data))
    datadict = {i.name: i for i in data}
    self.assertIn("child", datadict)
    self.assertIn("testgroup", datadict)
    self.assertEqual(len(datadict["testgroup"].members), 7)
    self.assertEqual(len(datadict["child"].members), 3)
    self.assertIn("newperson", datadict["testgroup"].members)

  def testGetGroupLoop(self):
    test_posix_group = ('cn=test,ou=Group,dc=example,dc=com',
                        {'sambaSID': ['S-1-5-21-2127521184-1604012920-1887927527-72713'],
                         'gidNumber': [1000],
                         'cn': ['testgroup'],
                         'member': ['cn=testguy,ou=People,dc=example,dc=com',
                                    'cn=fooguy,ou=People,dc=example,dc=com',
                                    'cn=barguy,ou=People,dc=example,dc=com',
                                    'cn=child,ou=Group,dc=example,dc=com'],
                         'modifyTimestamp': ['20070227012807Z']})
    test_child_group = ('cn=child,ou=Group,dc=example,dc=com',
                        {'sambaSID': ['S-1-5-21-2127521184-1604012920-1887927527-72714'],
                         'gidNumber': [1001],
                         'cn': ['child'],
                         'member': ['cn=newperson,ou=People,dc=example,dc=com',
                                    'cn=fooperson,ou=People,dc=example,dc=com',
                                    'cn=barperson,ou=People,dc=example,dc=com'],
                         'modifyTimestamp': ['20070227012807Z']})
    test_loop_group = ('cn=loop,ou=Group,dc=example,dc=com',
                        {'sambaSID': ['S-1-5-21-2127521184-1604012920-1887927527-72715'],
                         'gidNumber': [1002],
                         'cn': ['loop'],
                         'member': ['cn=loopperson,ou=People,dc=example,dc=com',
                                    'cn=testgroup,ou=Group,dc=example,dc=com'],
                         'modifyTimestamp': ['20070227012807Z']})

    config = dict(self.config)
    config['rfc2307bis'] = 1
    config["nested_groups"] = 1
    attrlist = ['cn', 'uid', 'gidNumber', 'member',
                'sambaSID','modifyTimestamp']

    mock_rlo = self.mox.CreateMock(ldap.ldapobject.ReconnectLDAPObject)
    mock_rlo.simple_bind_s(
        cred='TEST_BIND_PASSWORD',
        who='TEST_BIND_DN')
    mock_rlo.search_ext(base='TEST_BASE',
                        filterstr='TEST_FILTER',
                        scope=ldap.SCOPE_ONELEVEL,
                        attrlist=mox.SameElementsAs(attrlist),
                        serverctrls=mox.Func(self.compareSPRC())).AndReturn('TEST_RES')

    mock_rlo.result3('TEST_RES',
                     all=0,
                     timeout='TEST_TIMELIMIT').AndReturn(
                         (ldap.RES_SEARCH_ENTRY, [
                             test_posix_group,
                             test_child_group, test_loop_group], None, []))
    mock_rlo.result3('TEST_RES',
                     all=0,
                     timeout='TEST_TIMELIMIT').AndReturn(
                         (ldap.RES_SEARCH_RESULT, None, None, []))

    self.mox.StubOutWithMock(ldap, 'ldapobject')
    ldap.ldapobject.ReconnectLDAPObject(
        uri='TEST_URI',
        retry_max='TEST_RETRY_MAX',
        retry_delay='TEST_RETRY_DELAY').AndReturn(mock_rlo)

    self.mox.ReplayAll()
    source = ldapsource.LdapSource(config)
    data = source.GetGroupMap()

    self.assertEqual(3, len(data))
    datadict = {i.name: i for i in data}
    self.assertIn("child", datadict)
    self.assertIn("testgroup", datadict)
    self.assertEqual(len(datadict["testgroup"].members), 7)
    self.assertEqual(len(datadict["child"].members), 3)
    self.assertIn("newperson", datadict["testgroup"].members)

  def testGetGroupMapBisAlt(self):
    test_posix_group = ('cn=test,ou=Group,dc=example,dc=com',
                        {'sambaSID': ['S-1-5-21-2127521184-1604012920-1887927527-72713'],
                         'gidNumber': [1000],
                         'cn': ['testgroup'],
                         'uniqueMember':
                         ['cn=testguy,ou=People,dc=example,dc=com'],
                         'modifyTimestamp': ['20070227012807Z']})
    dn_user = 'cn=testguy,ou=People,dc=example,dc=com'
    test_posix_account = (dn_user,
                          {'sambaSID': ['S-1-5-21-2562418665-3218585558-1813906818-1576'],
                           'uidNumber': [1000],
                           'gidNumber': [1000],
                           'uid': ['test'],
                           'cn': ['testguy'],
                           'homeDirectory': ['/home/test'],
                           'loginShell': ['/bin/sh'],
                           'userPassword': ['p4ssw0rd'],
                           'modifyTimestamp': ['20070227012807Z']})

    config = dict(self.config)
    config['rfc2307bis_alt'] = 1
    attrlist = ['cn', 'gidNumber', 'uniqueMember',
                'uid', 'sambaSID', 'modifyTimestamp']
    uidattr  = ['uid']
>>>>>>> 48c35513

    mock_rlo = self.mox.CreateMock(ldap.ldapobject.ReconnectLDAPObject)
    mock_rlo.simple_bind_s(cred='TEST_BIND_PASSWORD', who='TEST_BIND_DN')
    mock_rlo.search_ext(
        base='TEST_BASE',
        filterstr='TEST_FILTER',
        scope=ldap.SCOPE_ONELEVEL,
        attrlist=mox.SameElementsAs(attrlist),
        serverctrls=mox.Func(self.compareSPRC())).AndReturn('TEST_RES')

    mock_rlo.result3(
        'TEST_RES', all=0, timeout='TEST_TIMELIMIT').AndReturn(
            (ldap.RES_SEARCH_ENTRY, [test_posix_group], None, []))
    mock_rlo.result3(
        'TEST_RES', all=0, timeout='TEST_TIMELIMIT').AndReturn(
            (ldap.RES_SEARCH_RESULT, None, None, []))
    mock_rlo.search_ext(
        base=dn_user,
        filterstr='(objectClass=*)',
        scope=ldap.SCOPE_BASE,
        attrlist=mox.SameElementsAs(uidattr),
        serverctrls=mox.Func(self.compareSPRC())).AndReturn('TEST_RES')
    mock_rlo.result3(
        'TEST_RES', all=0, timeout='TEST_TIMELIMIT').AndReturn(
            (ldap.RES_SEARCH_ENTRY, [test_posix_account], None, []))
    mock_rlo.result3(
        'TEST_RES', all=0, timeout='TEST_TIMELIMIT').AndReturn(
            (ldap.RES_SEARCH_RESULT, None, None, []))

    self.mox.StubOutWithMock(ldap, 'ldapobject')
    ldap.ldapobject.ReconnectLDAPObject(
        uri='TEST_URI',
        retry_max='TEST_RETRY_MAX',
        retry_delay='TEST_RETRY_DELAY').AndReturn(mock_rlo)

    self.mox.ReplayAll()

    source = ldapsource.LdapSource(config)
    data = source.GetGroupMap()

    self.assertEqual(1, len(data))

    ent = data.PopItem()

    self.assertEqual('testgroup', ent.name)
    self.assertEqual(1, len(ent.members))

  def testGetShadowMap(self):
    test_shadow = ('cn=test,ou=People,dc=example,dc=com', {
        'uid': ['test'],
        'shadowLastChange': ['11296'],
        'shadowMax': ['99999'],
        'shadowWarning': ['7'],
        'shadowInactive': ['-1'],
        'shadowExpire': ['-1'],
        'shadowFlag': ['134537556'],
        'modifyTimestamp': ['20070227012807Z'],
        'userPassword': ['{CRYPT}p4ssw0rd']
    })
    config = dict(self.config)
    attrlist = [
        'uid', 'shadowLastChange', 'shadowMin', 'shadowMax', 'shadowWarning',
        'shadowInactive', 'shadowExpire', 'shadowFlag', 'userPassword',
        'modifyTimestamp'
    ]

    mock_rlo = self.mox.CreateMock(ldap.ldapobject.ReconnectLDAPObject)
    mock_rlo.simple_bind_s(cred='TEST_BIND_PASSWORD', who='TEST_BIND_DN')
    mock_rlo.search_ext(
        base='TEST_BASE',
        filterstr='TEST_FILTER',
        scope=ldap.SCOPE_ONELEVEL,
        attrlist=mox.SameElementsAs(attrlist),
        serverctrls=mox.Func(self.compareSPRC())).AndReturn('TEST_RES')

    mock_rlo.result3(
        'TEST_RES', all=0, timeout='TEST_TIMELIMIT').AndReturn(
            (ldap.RES_SEARCH_ENTRY, [test_shadow], None, []))
    mock_rlo.result3(
        'TEST_RES', all=0, timeout='TEST_TIMELIMIT').AndReturn(
            (ldap.RES_SEARCH_RESULT, None, None, []))

    self.mox.StubOutWithMock(ldap, 'ldapobject')
    ldap.ldapobject.ReconnectLDAPObject(
        uri='TEST_URI',
        retry_max='TEST_RETRY_MAX',
        retry_delay='TEST_RETRY_DELAY').AndReturn(mock_rlo)

    self.mox.ReplayAll()

    source = ldapsource.LdapSource(config)
    data = source.GetShadowMap()

    self.assertEqual(1, len(data))

    ent = data.PopItem()

    self.assertEqual('test', ent.name)
    self.assertEqual('p4ssw0rd', ent.passwd)

  def testGetShadowMapWithUidAttr(self):
    test_shadow = ('cn=test,ou=People,dc=example,dc=com',
                   {'uid': ['test'],
                    'name': ['test'],
                    'shadowLastChange': ['11296'],
                    'shadowMax': ['99999'],
                    'shadowWarning': ['7'],
                    'shadowInactive': ['-1'],
                    'shadowExpire': ['-1'],
                    'shadowFlag': ['134537556'],
                    'modifyTimestamp': ['20070227012807Z'],
                    'userPassword': ['{CRYPT}p4ssw0rd']})
    config = dict(self.config)
    config['uidattr'] = 'name'
    attrlist = ['uid', 'shadowLastChange',
                'shadowMin', 'shadowMax', 'name',
                'shadowWarning', 'shadowInactive',
                'shadowExpire', 'shadowFlag',
                'userPassword', 'modifyTimestamp']

    mock_rlo = self.mox.CreateMock(ldap.ldapobject.ReconnectLDAPObject)
    mock_rlo.simple_bind_s(
        cred='TEST_BIND_PASSWORD',
        who='TEST_BIND_DN')
    mock_rlo.search_ext(base='TEST_BASE',
                        filterstr='TEST_FILTER',
                        scope=ldap.SCOPE_ONELEVEL,
                        attrlist=mox.SameElementsAs(attrlist),
                        serverctrls=mox.Func(self.compareSPRC())).AndReturn('TEST_RES')

    mock_rlo.result3('TEST_RES',
                     all=0,
                     timeout='TEST_TIMELIMIT').AndReturn(
                         (ldap.RES_SEARCH_ENTRY, [test_shadow], None, []))
    mock_rlo.result3('TEST_RES',
                     all=0,
                     timeout='TEST_TIMELIMIT').AndReturn(
                         (ldap.RES_SEARCH_RESULT, None, None, []))

    self.mox.StubOutWithMock(ldap, 'ldapobject')
    ldap.ldapobject.ReconnectLDAPObject(
        uri='TEST_URI',
        retry_max='TEST_RETRY_MAX',
        retry_delay='TEST_RETRY_DELAY').AndReturn(mock_rlo)

    self.mox.ReplayAll()

    source = ldapsource.LdapSource(config)
    data = source.GetShadowMap()

    self.assertEqual(1, len(data))

    ent = data.PopItem()

    self.assertEqual('test', ent.name)
    self.assertEqual('p4ssw0rd', ent.passwd)

  def testGetNetgroupMap(self):
    test_posix_netgroup = ('cn=test,ou=netgroup,dc=example,dc=com', {
        'cn': ['test'],
        'memberNisNetgroup': ['admins'],
        'nisNetgroupTriple': ['(-,hax0r,)'],
        'modifyTimestamp': ['20070227012807Z'],
    })
    config = dict(self.config)
    attrlist = [
        'cn', 'memberNisNetgroup', 'nisNetgroupTriple', 'modifyTimestamp'
    ]

    mock_rlo = self.mox.CreateMock(ldap.ldapobject.ReconnectLDAPObject)
    mock_rlo.simple_bind_s(cred='TEST_BIND_PASSWORD', who='TEST_BIND_DN')
    mock_rlo.search_ext(
        base='TEST_BASE',
        filterstr='TEST_FILTER',
        scope=ldap.SCOPE_ONELEVEL,
        attrlist=mox.SameElementsAs(attrlist),
        serverctrls=mox.Func(self.compareSPRC())).AndReturn('TEST_RES')

    mock_rlo.result3(
        'TEST_RES', all=0, timeout='TEST_TIMELIMIT').AndReturn(
            (ldap.RES_SEARCH_ENTRY, [test_posix_netgroup], None, []))
    mock_rlo.result3(
        'TEST_RES', all=0, timeout='TEST_TIMELIMIT').AndReturn(
            (ldap.RES_SEARCH_RESULT, None, None, []))

    self.mox.StubOutWithMock(ldap, 'ldapobject')
    ldap.ldapobject.ReconnectLDAPObject(
        uri='TEST_URI',
        retry_max='TEST_RETRY_MAX',
        retry_delay='TEST_RETRY_DELAY').AndReturn(mock_rlo)

    self.mox.ReplayAll()

    source = ldapsource.LdapSource(config)
    data = source.GetNetgroupMap()

    self.assertEqual(1, len(data))

    ent = data.PopItem()

    self.assertEqual('test', ent.name)
    self.assertEqual('(-,hax0r,) admins', ent.entries)

  def testGetNetgroupMapWithDupes(self):
    test_posix_netgroup = ('cn=test,ou=netgroup,dc=example,dc=com', {
        'cn': ['test'],
        'memberNisNetgroup': ['(-,hax0r,)'],
        'nisNetgroupTriple': ['(-,hax0r,)'],
        'modifyTimestamp': ['20070227012807Z'],
    })
    config = dict(self.config)
    attrlist = [
        'cn', 'memberNisNetgroup', 'nisNetgroupTriple', 'modifyTimestamp'
    ]

    mock_rlo = self.mox.CreateMock(ldap.ldapobject.ReconnectLDAPObject)
    mock_rlo.simple_bind_s(cred='TEST_BIND_PASSWORD', who='TEST_BIND_DN')
    mock_rlo.search_ext(
        base='TEST_BASE',
        filterstr='TEST_FILTER',
        scope=ldap.SCOPE_ONELEVEL,
        attrlist=mox.SameElementsAs(attrlist),
        serverctrls=mox.Func(self.compareSPRC())).AndReturn('TEST_RES')

    mock_rlo.result3(
        'TEST_RES', all=0, timeout='TEST_TIMELIMIT').AndReturn(
            (ldap.RES_SEARCH_ENTRY, [test_posix_netgroup], None, []))
    mock_rlo.result3(
        'TEST_RES', all=0, timeout='TEST_TIMELIMIT').AndReturn(
            (ldap.RES_SEARCH_RESULT, None, None, []))

    self.mox.StubOutWithMock(ldap, 'ldapobject')
    ldap.ldapobject.ReconnectLDAPObject(
        uri='TEST_URI',
        retry_max='TEST_RETRY_MAX',
        retry_delay='TEST_RETRY_DELAY').AndReturn(mock_rlo)

    self.mox.ReplayAll()

    source = ldapsource.LdapSource(config)
    data = source.GetNetgroupMap()

    self.assertEqual(1, len(data))

    ent = data.PopItem()

    self.assertEqual('test', ent.name)
    self.assertEqual('(-,hax0r,)', ent.entries)

  def testGetAutomountMap(self):
    test_automount = ('cn=user,ou=auto.home,ou=automounts,dc=example,dc=com', {
        'cn': ['user'],
        'automountInformation': ['-tcp,rw home:/home/user'],
        'modifyTimestamp': ['20070227012807Z'],
    })
    config = dict(self.config)
    attrlist = ['cn', 'automountInformation', 'modifyTimestamp']
    filterstr = '(objectclass=automount)'

    mock_rlo = self.mox.CreateMock(ldap.ldapobject.ReconnectLDAPObject)
    mock_rlo.simple_bind_s(cred='TEST_BIND_PASSWORD', who='TEST_BIND_DN')
    mock_rlo.search_ext(
        base='TEST_BASE',
        filterstr=filterstr,
        scope=ldap.SCOPE_ONELEVEL,
        attrlist=mox.SameElementsAs(attrlist),
        serverctrls=mox.Func(self.compareSPRC())).AndReturn('TEST_RES')

    mock_rlo.result3(
        'TEST_RES', all=0, timeout='TEST_TIMELIMIT').AndReturn(
            (ldap.RES_SEARCH_ENTRY, [test_automount], None, []))
    mock_rlo.result3(
        'TEST_RES', all=0, timeout='TEST_TIMELIMIT').AndReturn(
            (ldap.RES_SEARCH_RESULT, None, None, []))

    self.mox.StubOutWithMock(ldap, 'ldapobject')
    ldap.ldapobject.ReconnectLDAPObject(
        uri='TEST_URI',
        retry_max='TEST_RETRY_MAX',
        retry_delay='TEST_RETRY_DELAY').AndReturn(mock_rlo)

    self.mox.ReplayAll()

    source = ldapsource.LdapSource(config)
    data = source.GetAutomountMap(location='TEST_BASE')

    self.assertEqual(1, len(data))

    ent = data.PopItem()

    self.assertEqual('user', ent.key)
    self.assertEqual('-tcp,rw', ent.options)
    self.assertEqual('home:/home/user', ent.location)

  def testGetAutomountMasterMap(self):
    test_master_ou = ('ou=auto.master,ou=automounts,dc=example,dc=com', {
        'ou': ['auto.master']
    })
    test_automount = ('cn=/home,ou=auto.master,ou=automounts,dc=example,dc=com',
                      {
                          'cn': ['/home'],
                          'automountInformation': [
                              'ldap:ldap:ou=auto.home,'
                              'ou=automounts,dc=example,'
                              'dc=com'
                          ],
                          'modifyTimestamp': ['20070227012807Z']
                      })
    config = dict(self.config)
    # first search for the dn of ou=auto.master
    attrlist = ['dn']
    filterstr = '(&(objectclass=automountMap)(ou=auto.master))'
    scope = ldap.SCOPE_SUBTREE

    mock_rlo = self.mox.CreateMock(ldap.ldapobject.ReconnectLDAPObject)
    mock_rlo.simple_bind_s(cred='TEST_BIND_PASSWORD', who='TEST_BIND_DN')
    mock_rlo.search_ext(
        base='TEST_BASE',
        filterstr=filterstr,
        scope=scope,
        attrlist=mox.SameElementsAs(attrlist),
        serverctrls=mox.Func(self.compareSPRC())).AndReturn('TEST_RES')

    mock_rlo.result3(
        'TEST_RES', all=0, timeout='TEST_TIMELIMIT').AndReturn(
            (ldap.RES_SEARCH_ENTRY, [test_master_ou], None, []))
    mock_rlo.result3(
        'TEST_RES', all=0, timeout='TEST_TIMELIMIT').AndReturn(
            (ldap.RES_SEARCH_RESULT, None, None, []))
    # then search for the entries under ou=auto.master
    attrlist = ['cn', 'automountInformation', 'modifyTimestamp']
    filterstr = '(objectclass=automount)'
    scope = ldap.SCOPE_ONELEVEL
    base = 'ou=auto.master,ou=automounts,dc=example,dc=com'

    mock_rlo.search_ext(
        base=base,
        filterstr=filterstr,
        scope=scope,
        attrlist=mox.SameElementsAs(attrlist),
        serverctrls=mox.Func(self.compareSPRC())).AndReturn('TEST_RES')

    mock_rlo.result3(
        'TEST_RES', all=0, timeout='TEST_TIMELIMIT').AndReturn(
            (ldap.RES_SEARCH_ENTRY, [test_automount], None, []))
    mock_rlo.result3(
        'TEST_RES', all=0, timeout='TEST_TIMELIMIT').AndReturn(
            (ldap.RES_SEARCH_RESULT, None, None, []))

    self.mox.StubOutWithMock(ldap, 'ldapobject')
    ldap.ldapobject.ReconnectLDAPObject(
        uri='TEST_URI',
        retry_max='TEST_RETRY_MAX',
        retry_delay='TEST_RETRY_DELAY').AndReturn(mock_rlo)

    self.mox.ReplayAll()

    source = ldapsource.LdapSource(config)
    data = source.GetAutomountMasterMap()
    self.assertEqual(1, len(data))

    ent = data.PopItem()
    self.assertEqual('/home', ent.key)
    self.assertEqual('ou=auto.home,ou=automounts,dc=example,dc=com',
                     ent.location)
    self.assertEqual(None, ent.options)

  def testVerify(self):
<<<<<<< HEAD
    attrlist = [
        'uid', 'uidNumber', 'gidNumber', 'gecos', 'cn', 'homeDirectory',
        'fullName', 'loginShell', 'modifyTimestamp'
    ]
=======
    attrlist = ['uid', 'uidNumber', 'gidNumber',
                'gecos', 'cn', 'homeDirectory',
                'fullName', 'sambaSID',
                'loginShell', 'modifyTimestamp']
>>>>>>> 48c35513
    filterstr = '(&TEST_FILTER(modifyTimestamp>=19700101000001Z))'

    mock_rlo = self.mox.CreateMock(ldap.ldapobject.ReconnectLDAPObject)
    mock_rlo.simple_bind_s(cred='TEST_BIND_PASSWORD', who='TEST_BIND_DN')
    mock_rlo.search_ext(
        base='TEST_BASE',
        filterstr=filterstr,
        scope=ldap.SCOPE_ONELEVEL,
        attrlist=mox.SameElementsAs(attrlist),
        serverctrls=mox.Func(self.compareSPRC())).AndReturn('TEST_RES')

    mock_rlo.result3(
        'TEST_RES', all=0, timeout='TEST_TIMELIMIT').AndReturn(
            (ldap.RES_SEARCH_RESULT, None, None, []))
    self.mox.StubOutWithMock(ldap, 'ldapobject')
    ldap.ldapobject.ReconnectLDAPObject(
        uri='TEST_URI',
        retry_max='TEST_RETRY_MAX',
        retry_delay='TEST_RETRY_DELAY').AndReturn(mock_rlo)

    self.mox.ReplayAll()
    source = ldapsource.LdapSource(self.config)
    self.assertEqual(0, source.Verify(0))


class TestUpdateGetter(unittest.TestCase):

  def setUp(self):
    """Create a dummy source object."""
    super(TestUpdateGetter, self).setUp()

    class DummySource(list):
      """Dummy Source class for this test.

      Inherits from list as Sources are iterables.
      """

      def Search(self, search_base, search_filter, search_scope, attrs):
        pass

    self.source = DummySource()

  def testFromTimestampToLdap(self):
    ts = 1259641025
    expected_ldap_ts = '20091201041705Z'
    self.assertEqual(expected_ldap_ts,
<<<<<<< HEAD
                     ldapsource.UpdateGetter({}).FromTimestampToLdap(ts))
=======
                      ldapsource.UpdateGetter({}).FromTimestampToLdap(ts))
>>>>>>> 48c35513

  def testFromLdapToTimestamp(self):
    expected_ts = 1259641025
    ldap_ts = '20091201041705Z'
    self.assertEqual(expected_ts,
<<<<<<< HEAD
                     ldapsource.UpdateGetter({}).FromLdapToTimestamp(ldap_ts))
=======
                      ldapsource.UpdateGetter({}).FromLdapToTimestamp(ldap_ts))
>>>>>>> 48c35513

  def testPasswdEmptySourceGetUpdates(self):
    """Test that getUpdates on the PasswdUpdateGetter works."""
    getter = ldapsource.PasswdUpdateGetter({})

    data = getter.GetUpdates(self.source, 'TEST_BASE', 'TEST_FILTER', 'base',
                             None)

    self.assertEqual(passwd.PasswdMap, type(data))

  def testGroupEmptySourceGetUpdates(self):
    """Test that getUpdates on the GroupUpdateGetter works."""
    getter = ldapsource.GroupUpdateGetter({})

    data = getter.GetUpdates(self.source, 'TEST_BASE', 'TEST_FILTER', 'base',
                             None)

    self.assertEqual(group.GroupMap, type(data))

  def testShadowEmptySourceGetUpdates(self):
    """Test that getUpdates on the ShadowUpdateGetter works."""
    getter = ldapsource.ShadowUpdateGetter({})

    data = getter.GetUpdates(self.source, 'TEST_BASE', 'TEST_FILTER', 'base',
                             None)

    self.assertEqual(shadow.ShadowMap, type(data))

  def testAutomountEmptySourceGetsUpdates(self):
    """Test that getUpdates on the AutomountUpdateGetter works."""
    getter = ldapsource.AutomountUpdateGetter({})

    data = getter.GetUpdates(self.source, 'TEST_BASE', 'TEST_FILTER', 'base',
                             None)

    self.assertEqual(automount.AutomountMap, type(data))

  def testBadScopeException(self):
    """Test that a bad scope raises a config.ConfigurationError."""
    # One of the getters is sufficient, they all inherit the
    # exception-raising code.
    getter = ldapsource.PasswdUpdateGetter({})

    self.assertRaises(error.ConfigurationError, getter.GetUpdates, self.source,
                      'TEST_BASE', 'TEST_FILTER', 'BAD_SCOPE', None)


if __name__ == '__main__':
  unittest.main()<|MERGE_RESOLUTION|>--- conflicted
+++ resolved
@@ -13,6 +13,7 @@
 # You should have received a copy of the GNU General Public License
 # along with this program; if not, write to the Free Software Foundation,
 # Inc., 51 Franklin Street, Fifth Floor, Boston, MA  02110-1301, USA.
+
 """An implementation of a mock ldap data source for nsscache."""
 
 __author__ = ('jaq@google.com (Jamie Wilkinson)',
@@ -21,24 +22,14 @@
 import time
 import unittest
 import ldap
-<<<<<<< HEAD
-try:
-  from mox3 import mox
-except ImportError:
-  import mox
-=======
 from mox3 import mox
->>>>>>> 48c35513
 
 from nss_cache import error
 from nss_cache.maps import automount
 from nss_cache.maps import group
 from nss_cache.maps import passwd
 from nss_cache.maps import shadow
-try:
-  from nss_cache.sources import ldapsource
-except ImportError:
-  raise unittest.SkipTest('ldapsource import failed')
+from nss_cache.sources import ldapsource
 
 
 class TestLdapSource(mox.MoxTestBase):
@@ -46,22 +37,20 @@
   def setUp(self):
     """Initialize a basic config dict."""
     super(TestLdapSource, self).setUp()
-    self.config = {
-        'uri': 'TEST_URI',
-        'base': 'TEST_BASE',
-        'filter': 'TEST_FILTER',
-        'bind_dn': 'TEST_BIND_DN',
-        'bind_password': 'TEST_BIND_PASSWORD',
-        'retry_delay': 'TEST_RETRY_DELAY',
-        'retry_max': 'TEST_RETRY_MAX',
-        'timelimit': 'TEST_TIMELIMIT',
-        'tls_require_cert': 0,
-        'tls_cacertdir': 'TEST_TLS_CACERTDIR',
-        'tls_cacertfile': 'TEST_TLS_CACERTFILE',
-    }
+    self.config = {'uri': 'TEST_URI',
+                   'base': 'TEST_BASE',
+                   'filter': 'TEST_FILTER',
+                   'bind_dn': 'TEST_BIND_DN',
+                   'bind_password': 'TEST_BIND_PASSWORD',
+                   'retry_delay': 'TEST_RETRY_DELAY',
+                   'retry_max': 'TEST_RETRY_MAX',
+                   'timelimit': 'TEST_TIMELIMIT',
+                   'tls_require_cert': 0,
+                   'tls_cacertdir': 'TEST_TLS_CACERTDIR',
+                   'tls_cacertfile': 'TEST_TLS_CACERTFILE',
+                  }
 
   def compareSPRC(self, expected_value=''):
-
     def comparator(param):
       if not isinstance(param, list):
         return False
@@ -80,22 +69,12 @@
     mock_rlo = self.mox.CreateMock(ldap.ldapobject.ReconnectLDAPObject)
     mock_rlo.simple_bind_s(cred='', who='')
     self.mox.StubOutWithMock(ldap, 'ldapobject')
-    ldap.ldapobject.ReconnectLDAPObject(
-        uri='ldap://foo', retry_max=3, retry_delay=5).AndReturn(mock_rlo)
-    self.mox.ReplayAll()
-    source = ldapsource.LdapSource(config)
-
-<<<<<<< HEAD
-    self.assertEqual(source.conf['bind_dn'], ldapsource.LdapSource.BIND_DN)
-    self.assertEqual(source.conf['bind_password'],
-                     ldapsource.LdapSource.BIND_PASSWORD)
-    self.assertEqual(source.conf['retry_max'], ldapsource.LdapSource.RETRY_MAX)
-    self.assertEqual(source.conf['retry_delay'],
-                     ldapsource.LdapSource.RETRY_DELAY)
-    self.assertEqual(source.conf['scope'], ldapsource.LdapSource.SCOPE)
-    self.assertEqual(source.conf['timelimit'], ldapsource.LdapSource.TIMELIMIT)
-    self.assertEqual(source.conf['tls_require_cert'], ldap.OPT_X_TLS_DEMAND)
-=======
+    ldap.ldapobject.ReconnectLDAPObject(uri='ldap://foo',
+                                        retry_max=3,
+                                        retry_delay=5).AndReturn(mock_rlo)
+    self.mox.ReplayAll()
+    source = ldapsource.LdapSource(config)
+
     self.assertEqual(source.conf['bind_dn'],
                       ldapsource.LdapSource.BIND_DN)
     self.assertEqual(source.conf['bind_password'],
@@ -109,7 +88,6 @@
                       ldapsource.LdapSource.TIMELIMIT)
     self.assertEqual(source.conf['tls_require_cert'],
                       ldap.OPT_X_TLS_DEMAND)
->>>>>>> 48c35513
 
   def testOverrideDefaultConfiguration(self):
     config = dict(self.config)
@@ -132,12 +110,8 @@
     self.assertEqual(source.conf['timelimit'], 'TEST_TIMELIMIT')
     self.assertEqual(source.conf['tls_require_cert'], 0)
     self.assertEqual(source.conf['tls_cacertdir'], 'TEST_TLS_CACERTDIR')
-<<<<<<< HEAD
-    self.assertEqual(source.conf['tls_cacertfile'], 'TEST_TLS_CACERTFILE')
-=======
     self.assertEqual(source.conf['tls_cacertfile'],
                       'TEST_TLS_CACERTFILE')
->>>>>>> 48c35513
 
   def testDebugLevelSet(self):
     config = dict(self.config)
@@ -163,11 +137,13 @@
 
     mock_rlo = self.mox.CreateMock(ldap.ldapobject.ReconnectLDAPObject)
     mock_rlo.simple_bind_s(
-        cred='', who='').MultipleTimes().AndRaise(ldap.SERVER_DOWN)
-
-    self.mox.StubOutWithMock(ldap, 'ldapobject')
-    ldap.ldapobject.ReconnectLDAPObject(
-        uri='TEST_URI', retry_max=3,
+        cred='',
+        who='').MultipleTimes().AndRaise(ldap.SERVER_DOWN)
+
+    self.mox.StubOutWithMock(ldap, 'ldapobject')
+    ldap.ldapobject.ReconnectLDAPObject(
+        uri='TEST_URI',
+        retry_max=3,
         retry_delay=5).MultipleTimes().AndReturn(mock_rlo)
 
     self.mox.StubOutWithMock(time, 'sleep')
@@ -176,42 +152,46 @@
 
     self.mox.ReplayAll()
 
-    self.assertRaises(error.SourceUnavailable, ldapsource.LdapSource, config)
+    self.assertRaises(error.SourceUnavailable,
+                      ldapsource.LdapSource,
+                      config)
 
   def testIterationOverLdapDataSource(self):
     config = dict(self.config)
 
     mock_rlo = self.mox.CreateMock(ldap.ldapobject.ReconnectLDAPObject)
-    mock_rlo.simple_bind_s(cred='TEST_BIND_PASSWORD', who='TEST_BIND_DN')
-    mock_rlo.search_ext(
-        base=config['base'],
-        filterstr='TEST_FILTER',
-        scope='TEST_SCOPE',
-        attrlist='TEST_ATTRLIST',
-        serverctrls=mox.Func(self.compareSPRC())).AndReturn('TEST_RES')
+    mock_rlo.simple_bind_s(
+        cred='TEST_BIND_PASSWORD',
+        who='TEST_BIND_DN')
+    mock_rlo.search_ext(base=config['base'],
+                        filterstr='TEST_FILTER',
+                        scope='TEST_SCOPE',
+                        attrlist='TEST_ATTRLIST',
+                        serverctrls=mox.Func(self.compareSPRC())).AndReturn('TEST_RES')
 
     dataset = [('dn', 'payload')]
-    mock_rlo.result3(
-        'TEST_RES', all=0, timeout='TEST_TIMELIMIT').AndReturn(
-            (ldap.RES_SEARCH_ENTRY, dataset, None, []))
-    mock_rlo.result3(
-        'TEST_RES', all=0, timeout='TEST_TIMELIMIT').AndReturn(
-            (ldap.RES_SEARCH_RESULT, None, None, []))
-
-    self.mox.StubOutWithMock(ldap, 'ldapobject')
-    ldap.ldapobject.ReconnectLDAPObject(
-        uri='TEST_URI',
-        retry_max='TEST_RETRY_MAX',
-        retry_delay='TEST_RETRY_DELAY').AndReturn(mock_rlo)
-
-    self.mox.ReplayAll()
-
-    source = ldapsource.LdapSource(config)
-    source.Search(
-        search_base=config['base'],
-        search_filter='TEST_FILTER',
-        search_scope='TEST_SCOPE',
-        attrs='TEST_ATTRLIST')
+    mock_rlo.result3('TEST_RES',
+                     all=0,
+                     timeout='TEST_TIMELIMIT').AndReturn(
+                         (ldap.RES_SEARCH_ENTRY, dataset, None, []))
+    mock_rlo.result3('TEST_RES',
+                     all=0,
+                     timeout='TEST_TIMELIMIT').AndReturn(
+                         (ldap.RES_SEARCH_RESULT, None, None, []))
+
+    self.mox.StubOutWithMock(ldap, 'ldapobject')
+    ldap.ldapobject.ReconnectLDAPObject(
+        uri='TEST_URI',
+        retry_max='TEST_RETRY_MAX',
+        retry_delay='TEST_RETRY_DELAY').AndReturn(mock_rlo)
+
+    self.mox.ReplayAll()
+
+    source = ldapsource.LdapSource(config)
+    source.Search(search_base=config['base'],
+                  search_filter='TEST_FILTER',
+                  search_scope='TEST_SCOPE',
+                  attrs='TEST_ATTRLIST')
 
     count = 0
     for r in source:
@@ -225,19 +205,21 @@
     config['retry_delay'] = 5
     config['retry_max'] = 3
 
-    mock_rlo = self.mox.CreateMock(ldap.ldapobject.ReconnectLDAPObject)
-    mock_rlo.simple_bind_s(cred='TEST_BIND_PASSWORD', who='TEST_BIND_DN')
-    mock_rlo.search_ext(
-        base=config['base'],
-        filterstr='TEST_FILTER',
-        scope='TEST_SCOPE',
-        attrlist='TEST_ATTRLIST',
-        serverctrls=mox.Func(self.compareSPRC())).AndReturn('TEST_RES')
+
+    mock_rlo = self.mox.CreateMock(ldap.ldapobject.ReconnectLDAPObject)
+    mock_rlo.simple_bind_s(
+        cred='TEST_BIND_PASSWORD',
+        who='TEST_BIND_DN')
+    mock_rlo.search_ext(base=config['base'],
+                        filterstr='TEST_FILTER',
+                        scope='TEST_SCOPE',
+                        attrlist='TEST_ATTRLIST',
+                        serverctrls=mox.Func(self.compareSPRC())).AndReturn('TEST_RES')
 
     dataset = [('dn', 'payload')]
-    mock_rlo.result3(
-        'TEST_RES', all=0, timeout='TEST_TIMELIMIT').MultipleTimes().AndRaise(
-            ldap.TIMELIMIT_EXCEEDED)
+    mock_rlo.result3('TEST_RES',
+                     all=0,
+                     timeout='TEST_TIMELIMIT').MultipleTimes().AndRaise(ldap.TIMELIMIT_EXCEEDED)
 
     self.mox.StubOutWithMock(time, 'sleep')
     time.sleep(5)
@@ -245,16 +227,17 @@
 
     self.mox.StubOutWithMock(ldap, 'ldapobject')
     ldap.ldapobject.ReconnectLDAPObject(
-        uri='TEST_URI', retry_max=3, retry_delay=5).AndReturn(mock_rlo)
-
-    self.mox.ReplayAll()
-
-    source = ldapsource.LdapSource(config)
-    source.Search(
-        search_base=config['base'],
-        search_filter='TEST_FILTER',
-        search_scope='TEST_SCOPE',
-        attrs='TEST_ATTRLIST')
+        uri='TEST_URI',
+        retry_max=3,
+        retry_delay=5).AndReturn(mock_rlo)
+
+    self.mox.ReplayAll()
+
+    source = ldapsource.LdapSource(config)
+    source.Search(search_base=config['base'],
+                  search_filter='TEST_FILTER',
+                  search_scope='TEST_SCOPE',
+                  attrs='TEST_ATTRLIST')
 
     count = 0
     for r in source:
@@ -263,23 +246,6 @@
     self.assertEqual(0, count)
 
   def testGetPasswdMap(self):
-<<<<<<< HEAD
-    test_posix_account = ('cn=test,ou=People,dc=example,dc=com', {
-        'uidNumber': [1000],
-        'gidNumber': [1000],
-        'uid': ['Testguy McTest'],
-        'cn': ['test'],
-        'homeDirectory': ['/home/test'],
-        'loginShell': ['/bin/sh'],
-        'userPassword': ['p4ssw0rd'],
-        'modifyTimestamp': ['20070227012807Z']
-    })
-    config = dict(self.config)
-    attrlist = [
-        'uid', 'uidNumber', 'gidNumber', 'gecos', 'cn', 'homeDirectory',
-        'fullName', 'loginShell', 'modifyTimestamp'
-    ]
-=======
     test_posix_account = (b'cn=test,ou=People,dc=example,dc=com',
                           {'sambaSID': [b'S-1-5-21-2127521184-1604012920-1887927527-72713'],
                            'uidNumber': [b'1000'],
@@ -351,23 +317,25 @@
                 'gecos', 'cn', 'homeDirectory',
                 'fullName', 'name', 'sambaSID',
                 'loginShell', 'modifyTimestamp']
->>>>>>> 48c35513
-
-    mock_rlo = self.mox.CreateMock(ldap.ldapobject.ReconnectLDAPObject)
-    mock_rlo.simple_bind_s(cred='TEST_BIND_PASSWORD', who='TEST_BIND_DN')
-    mock_rlo.search_ext(
-        base='TEST_BASE',
-        filterstr='TEST_FILTER',
-        scope=ldap.SCOPE_ONELEVEL,
-        attrlist=mox.SameElementsAs(attrlist),
-        serverctrls=mox.Func(self.compareSPRC())).AndReturn('TEST_RES')
-
-    mock_rlo.result3(
-        'TEST_RES', all=0, timeout='TEST_TIMELIMIT').AndReturn(
-            (ldap.RES_SEARCH_ENTRY, [test_posix_account], None, []))
-    mock_rlo.result3(
-        'TEST_RES', all=0, timeout='TEST_TIMELIMIT').AndReturn(
-            (ldap.RES_SEARCH_RESULT, None, None, []))
+
+    mock_rlo = self.mox.CreateMock(ldap.ldapobject.ReconnectLDAPObject)
+    mock_rlo.simple_bind_s(
+        cred='TEST_BIND_PASSWORD',
+        who='TEST_BIND_DN')
+    mock_rlo.search_ext(base='TEST_BASE',
+                        filterstr='TEST_FILTER',
+                        scope=ldap.SCOPE_ONELEVEL,
+                        attrlist=mox.SameElementsAs(attrlist),
+                        serverctrls=mox.Func(self.compareSPRC())).AndReturn('TEST_RES')
+
+    mock_rlo.result3('TEST_RES',
+                     all=0,
+                     timeout='TEST_TIMELIMIT').AndReturn(
+                         (ldap.RES_SEARCH_ENTRY, [test_posix_account], None, []))
+    mock_rlo.result3('TEST_RES',
+                     all=0,
+                     timeout='TEST_TIMELIMIT').AndReturn(
+                         (ldap.RES_SEARCH_RESULT, None, None, []))
 
     self.mox.StubOutWithMock(ldap, 'ldapobject')
     ldap.ldapobject.ReconnectLDAPObject(
@@ -387,24 +355,6 @@
     self.assertEqual('test', first.name)
 
   def testGetPasswdMapWithShellOverride(self):
-<<<<<<< HEAD
-    test_posix_account = ('cn=test,ou=People,dc=example,dc=com', {
-        'uidNumber': [1000],
-        'gidNumber': [1000],
-        'uid': ['Testguy McTest'],
-        'cn': ['test'],
-        'homeDirectory': ['/home/test'],
-        'loginShell': ['/bin/sh'],
-        'userPassword': ['p4ssw0rd'],
-        'modifyTimestamp': ['20070227012807Z']
-    })
-    config = dict(self.config)
-    config['override_shell'] = '/bin/false'
-    attrlist = [
-        'uid', 'uidNumber', 'gidNumber', 'gecos', 'cn', 'homeDirectory',
-        'fullName', 'loginShell', 'modifyTimestamp'
-    ]
-=======
     test_posix_account = ('cn=test,ou=People,dc=example,dc=com',
                           {'sambaSID': ['S-1-5-21-2127521184-1604012920-1887927527-72713'],
                            'uidNumber': [1000],
@@ -422,23 +372,25 @@
                 'gecos', 'cn', 'homeDirectory',
                 'fullName', 'sambaSID',
                 'loginShell', 'modifyTimestamp']
->>>>>>> 48c35513
-
-    mock_rlo = self.mox.CreateMock(ldap.ldapobject.ReconnectLDAPObject)
-    mock_rlo.simple_bind_s(cred='TEST_BIND_PASSWORD', who='TEST_BIND_DN')
-    mock_rlo.search_ext(
-        base='TEST_BASE',
-        filterstr='TEST_FILTER',
-        scope=ldap.SCOPE_ONELEVEL,
-        attrlist=mox.SameElementsAs(attrlist),
-        serverctrls=mox.Func(self.compareSPRC())).AndReturn('TEST_RES')
-
-    mock_rlo.result3(
-        'TEST_RES', all=0, timeout='TEST_TIMELIMIT').AndReturn(
-            (ldap.RES_SEARCH_ENTRY, [test_posix_account], None, []))
-    mock_rlo.result3(
-        'TEST_RES', all=0, timeout='TEST_TIMELIMIT').AndReturn(
-            (ldap.RES_SEARCH_RESULT, None, None, []))
+
+    mock_rlo = self.mox.CreateMock(ldap.ldapobject.ReconnectLDAPObject)
+    mock_rlo.simple_bind_s(
+        cred='TEST_BIND_PASSWORD',
+        who='TEST_BIND_DN')
+    mock_rlo.search_ext(base='TEST_BASE',
+                        filterstr='TEST_FILTER',
+                        scope=ldap.SCOPE_ONELEVEL,
+                        attrlist=mox.SameElementsAs(attrlist),
+                        serverctrls=mox.Func(self.compareSPRC())).AndReturn('TEST_RES')
+
+    mock_rlo.result3('TEST_RES',
+                     all=0,
+                     timeout='TEST_TIMELIMIT').AndReturn(
+                         (ldap.RES_SEARCH_ENTRY, [test_posix_account], None, []))
+    mock_rlo.result3('TEST_RES',
+                     all=0,
+                     timeout='TEST_TIMELIMIT').AndReturn(
+                         (ldap.RES_SEARCH_RESULT, None, None, []))
 
     self.mox.StubOutWithMock(ldap, 'ldapobject')
     ldap.ldapobject.ReconnectLDAPObject(
@@ -618,17 +570,6 @@
     self.assertEqual('test', first.name)
 
   def testGetGroupMap(self):
-<<<<<<< HEAD
-    test_posix_group = ('cn=test,ou=Group,dc=example,dc=com', {
-        'gidNumber': [1000],
-        'cn': ['testgroup'],
-        'memberUid': ['testguy', 'fooguy', 'barguy'],
-        'modifyTimestamp': ['20070227012807Z']
-    })
-
-    config = dict(self.config)
-    attrlist = ['cn', 'gidNumber', 'memberUid', 'modifyTimestamp']
-=======
     test_posix_group = ('cn=test,ou=Group,dc=example,dc=com',
                         {'sambaSID': ['S-1-5-21-2127521184-1604012920-1887927527-72713'],
                          'gidNumber': [1000],
@@ -792,23 +733,25 @@
     config['ad'] = '1'
     attrlist = ['sAMAccountName', 'objectSid',
                 'member', 'whenChanged']
->>>>>>> 48c35513
-
-    mock_rlo = self.mox.CreateMock(ldap.ldapobject.ReconnectLDAPObject)
-    mock_rlo.simple_bind_s(cred='TEST_BIND_PASSWORD', who='TEST_BIND_DN')
-    mock_rlo.search_ext(
-        base='TEST_BASE',
-        filterstr='TEST_FILTER',
-        scope=ldap.SCOPE_ONELEVEL,
-        attrlist=mox.SameElementsAs(attrlist),
-        serverctrls=mox.Func(self.compareSPRC())).AndReturn('TEST_RES')
-
-    mock_rlo.result3(
-        'TEST_RES', all=0, timeout='TEST_TIMELIMIT').AndReturn(
-            (ldap.RES_SEARCH_ENTRY, [test_posix_group], None, []))
-    mock_rlo.result3(
-        'TEST_RES', all=0, timeout='TEST_TIMELIMIT').AndReturn(
-            (ldap.RES_SEARCH_RESULT, None, None, []))
+
+    mock_rlo = self.mox.CreateMock(ldap.ldapobject.ReconnectLDAPObject)
+    mock_rlo.simple_bind_s(
+        cred='TEST_BIND_PASSWORD',
+        who='TEST_BIND_DN')
+    mock_rlo.search_ext(base='TEST_BASE',
+                        filterstr='TEST_FILTER',
+                        scope=ldap.SCOPE_ONELEVEL,
+                        attrlist=mox.SameElementsAs(attrlist),
+                        serverctrls=mox.Func(self.compareSPRC())).AndReturn('TEST_RES')
+
+    mock_rlo.result3('TEST_RES',
+                     all=0,
+                     timeout='TEST_TIMELIMIT').AndReturn(
+                         (ldap.RES_SEARCH_ENTRY, [test_posix_group], None, []))
+    mock_rlo.result3('TEST_RES',
+                     all=0,
+                     timeout='TEST_TIMELIMIT').AndReturn(
+                         (ldap.RES_SEARCH_RESULT, None, None, []))
 
     self.mox.StubOutWithMock(ldap, 'ldapobject')
     ldap.ldapobject.ReconnectLDAPObject(
@@ -828,22 +771,6 @@
     self.assertEqual('testgroup', ent.name)
 
   def testGetGroupMapBis(self):
-<<<<<<< HEAD
-    test_posix_group = ('cn=test,ou=Group,dc=example,dc=com', {
-        'gidNumber': [1000],
-        'cn': ['testgroup'],
-        'member': [
-            'cn=testguy,ou=People,dc=example,dc=com',
-            'cn=fooguy,ou=People,dc=example,dc=com',
-            'cn=barguy,ou=People,dc=example,dc=com'
-        ],
-        'modifyTimestamp': ['20070227012807Z']
-    })
-
-    config = dict(self.config)
-    config['rfc2307bis'] = 1
-    attrlist = ['cn', 'gidNumber', 'member', 'modifyTimestamp']
-=======
     test_posix_group = ('cn=test,ou=Group,dc=example,dc=com',
                         {'sambaSID': ['S-1-5-21-2127521184-1604012920-1887927527-72713'],
                          'gidNumber': [1000],
@@ -857,23 +784,25 @@
     config['rfc2307bis'] = 1
     attrlist = ['cn', 'uid', 'gidNumber', 'member',
                 'sambaSID','modifyTimestamp']
->>>>>>> 48c35513
-
-    mock_rlo = self.mox.CreateMock(ldap.ldapobject.ReconnectLDAPObject)
-    mock_rlo.simple_bind_s(cred='TEST_BIND_PASSWORD', who='TEST_BIND_DN')
-    mock_rlo.search_ext(
-        base='TEST_BASE',
-        filterstr='TEST_FILTER',
-        scope=ldap.SCOPE_ONELEVEL,
-        attrlist=mox.SameElementsAs(attrlist),
-        serverctrls=mox.Func(self.compareSPRC())).AndReturn('TEST_RES')
-
-    mock_rlo.result3(
-        'TEST_RES', all=0, timeout='TEST_TIMELIMIT').AndReturn(
-            (ldap.RES_SEARCH_ENTRY, [test_posix_group], None, []))
-    mock_rlo.result3(
-        'TEST_RES', all=0, timeout='TEST_TIMELIMIT').AndReturn(
-            (ldap.RES_SEARCH_RESULT, None, None, []))
+
+    mock_rlo = self.mox.CreateMock(ldap.ldapobject.ReconnectLDAPObject)
+    mock_rlo.simple_bind_s(
+        cred='TEST_BIND_PASSWORD',
+        who='TEST_BIND_DN')
+    mock_rlo.search_ext(base='TEST_BASE',
+                        filterstr='TEST_FILTER',
+                        scope=ldap.SCOPE_ONELEVEL,
+                        attrlist=mox.SameElementsAs(attrlist),
+                        serverctrls=mox.Func(self.compareSPRC())).AndReturn('TEST_RES')
+
+    mock_rlo.result3('TEST_RES',
+                     all=0,
+                     timeout='TEST_TIMELIMIT').AndReturn(
+                         (ldap.RES_SEARCH_ENTRY, [test_posix_group], None, []))
+    mock_rlo.result3('TEST_RES',
+                     all=0,
+                     timeout='TEST_TIMELIMIT').AndReturn(
+                         (ldap.RES_SEARCH_RESULT, None, None, []))
 
     self.mox.StubOutWithMock(ldap, 'ldapobject')
     ldap.ldapobject.ReconnectLDAPObject(
@@ -893,31 +822,6 @@
     self.assertEqual('testgroup', ent.name)
     self.assertEqual(3, len(ent.members))
 
-<<<<<<< HEAD
-  def testGetGroupMapBisAlt(self):
-    test_posix_group = ('cn=test,ou=Group,dc=example,dc=com', {
-        'gidNumber': [1000],
-        'cn': ['testgroup'],
-        'uniqueMember': ['cn=testguy,ou=People,dc=example,dc=com'],
-        'modifyTimestamp': ['20070227012807Z']
-    })
-    dn_user = 'cn=testguy,ou=People,dc=example,dc=com'
-    test_posix_account = (dn_user, {
-        'uidNumber': [1000],
-        'gidNumber': [1000],
-        'uid': ['test'],
-        'cn': ['testguy'],
-        'homeDirectory': ['/home/test'],
-        'loginShell': ['/bin/sh'],
-        'userPassword': ['p4ssw0rd'],
-        'modifyTimestamp': ['20070227012807Z']
-    })
-
-    config = dict(self.config)
-    config['rfc2307bis_alt'] = 1
-    attrlist = ['cn', 'gidNumber', 'uniqueMember', 'modifyTimestamp']
-    uidattr = ['uid']
-=======
   def testGetGroupNestedNotConfigured(self):
     test_posix_group = ('cn=test,ou=Group,dc=example,dc=com',
                         {'sambaSID': ['S-1-5-21-2127521184-1604012920-1887927527-72713'],
@@ -1137,35 +1041,38 @@
     attrlist = ['cn', 'gidNumber', 'uniqueMember',
                 'uid', 'sambaSID', 'modifyTimestamp']
     uidattr  = ['uid']
->>>>>>> 48c35513
-
-    mock_rlo = self.mox.CreateMock(ldap.ldapobject.ReconnectLDAPObject)
-    mock_rlo.simple_bind_s(cred='TEST_BIND_PASSWORD', who='TEST_BIND_DN')
-    mock_rlo.search_ext(
-        base='TEST_BASE',
-        filterstr='TEST_FILTER',
-        scope=ldap.SCOPE_ONELEVEL,
-        attrlist=mox.SameElementsAs(attrlist),
-        serverctrls=mox.Func(self.compareSPRC())).AndReturn('TEST_RES')
-
-    mock_rlo.result3(
-        'TEST_RES', all=0, timeout='TEST_TIMELIMIT').AndReturn(
-            (ldap.RES_SEARCH_ENTRY, [test_posix_group], None, []))
-    mock_rlo.result3(
-        'TEST_RES', all=0, timeout='TEST_TIMELIMIT').AndReturn(
-            (ldap.RES_SEARCH_RESULT, None, None, []))
-    mock_rlo.search_ext(
-        base=dn_user,
-        filterstr='(objectClass=*)',
-        scope=ldap.SCOPE_BASE,
-        attrlist=mox.SameElementsAs(uidattr),
-        serverctrls=mox.Func(self.compareSPRC())).AndReturn('TEST_RES')
-    mock_rlo.result3(
-        'TEST_RES', all=0, timeout='TEST_TIMELIMIT').AndReturn(
-            (ldap.RES_SEARCH_ENTRY, [test_posix_account], None, []))
-    mock_rlo.result3(
-        'TEST_RES', all=0, timeout='TEST_TIMELIMIT').AndReturn(
-            (ldap.RES_SEARCH_RESULT, None, None, []))
+
+    mock_rlo = self.mox.CreateMock(ldap.ldapobject.ReconnectLDAPObject)
+    mock_rlo.simple_bind_s(
+        cred='TEST_BIND_PASSWORD',
+        who='TEST_BIND_DN')
+    mock_rlo.search_ext(base='TEST_BASE',
+                        filterstr='TEST_FILTER',
+                        scope=ldap.SCOPE_ONELEVEL,
+                        attrlist=mox.SameElementsAs(attrlist),
+                        serverctrls=mox.Func(self.compareSPRC())).AndReturn('TEST_RES')
+
+    mock_rlo.result3('TEST_RES',
+                     all=0,
+                     timeout='TEST_TIMELIMIT').AndReturn(
+                         (ldap.RES_SEARCH_ENTRY, [test_posix_group], None, []))
+    mock_rlo.result3('TEST_RES',
+                     all=0,
+                     timeout='TEST_TIMELIMIT').AndReturn(
+                         (ldap.RES_SEARCH_RESULT, None, None, []))
+    mock_rlo.search_ext(base=dn_user,
+                        filterstr='(objectClass=*)',
+                        scope=ldap.SCOPE_BASE,
+                        attrlist=mox.SameElementsAs(uidattr),
+                        serverctrls=mox.Func(self.compareSPRC())).AndReturn('TEST_RES')
+    mock_rlo.result3('TEST_RES',
+                     all=0,
+                     timeout='TEST_TIMELIMIT').AndReturn(
+                         (ldap.RES_SEARCH_ENTRY, [test_posix_account], None, []))
+    mock_rlo.result3('TEST_RES',
+                     all=0,
+                     timeout='TEST_TIMELIMIT').AndReturn(
+                         (ldap.RES_SEARCH_RESULT, None, None, []))
 
     self.mox.StubOutWithMock(ldap, 'ldapobject')
     ldap.ldapobject.ReconnectLDAPObject(
@@ -1186,39 +1093,41 @@
     self.assertEqual(1, len(ent.members))
 
   def testGetShadowMap(self):
-    test_shadow = ('cn=test,ou=People,dc=example,dc=com', {
-        'uid': ['test'],
-        'shadowLastChange': ['11296'],
-        'shadowMax': ['99999'],
-        'shadowWarning': ['7'],
-        'shadowInactive': ['-1'],
-        'shadowExpire': ['-1'],
-        'shadowFlag': ['134537556'],
-        'modifyTimestamp': ['20070227012807Z'],
-        'userPassword': ['{CRYPT}p4ssw0rd']
-    })
-    config = dict(self.config)
-    attrlist = [
-        'uid', 'shadowLastChange', 'shadowMin', 'shadowMax', 'shadowWarning',
-        'shadowInactive', 'shadowExpire', 'shadowFlag', 'userPassword',
-        'modifyTimestamp'
-    ]
-
-    mock_rlo = self.mox.CreateMock(ldap.ldapobject.ReconnectLDAPObject)
-    mock_rlo.simple_bind_s(cred='TEST_BIND_PASSWORD', who='TEST_BIND_DN')
-    mock_rlo.search_ext(
-        base='TEST_BASE',
-        filterstr='TEST_FILTER',
-        scope=ldap.SCOPE_ONELEVEL,
-        attrlist=mox.SameElementsAs(attrlist),
-        serverctrls=mox.Func(self.compareSPRC())).AndReturn('TEST_RES')
-
-    mock_rlo.result3(
-        'TEST_RES', all=0, timeout='TEST_TIMELIMIT').AndReturn(
-            (ldap.RES_SEARCH_ENTRY, [test_shadow], None, []))
-    mock_rlo.result3(
-        'TEST_RES', all=0, timeout='TEST_TIMELIMIT').AndReturn(
-            (ldap.RES_SEARCH_RESULT, None, None, []))
+    test_shadow = ('cn=test,ou=People,dc=example,dc=com',
+                   {'uid': ['test'],
+                    'shadowLastChange': ['11296'],
+                    'shadowMax': ['99999'],
+                    'shadowWarning': ['7'],
+                    'shadowInactive': ['-1'],
+                    'shadowExpire': ['-1'],
+                    'shadowFlag': ['134537556'],
+                    'modifyTimestamp': ['20070227012807Z'],
+                    'userPassword': ['{CRYPT}p4ssw0rd']})
+    config = dict(self.config)
+    attrlist = ['uid', 'shadowLastChange',
+                'shadowMin', 'shadowMax',
+                'shadowWarning', 'shadowInactive',
+                'shadowExpire', 'shadowFlag',
+                'userPassword', 'modifyTimestamp']
+
+    mock_rlo = self.mox.CreateMock(ldap.ldapobject.ReconnectLDAPObject)
+    mock_rlo.simple_bind_s(
+        cred='TEST_BIND_PASSWORD',
+        who='TEST_BIND_DN')
+    mock_rlo.search_ext(base='TEST_BASE',
+                        filterstr='TEST_FILTER',
+                        scope=ldap.SCOPE_ONELEVEL,
+                        attrlist=mox.SameElementsAs(attrlist),
+                        serverctrls=mox.Func(self.compareSPRC())).AndReturn('TEST_RES')
+
+    mock_rlo.result3('TEST_RES',
+                     all=0,
+                     timeout='TEST_TIMELIMIT').AndReturn(
+                         (ldap.RES_SEARCH_ENTRY, [test_shadow], None, []))
+    mock_rlo.result3('TEST_RES',
+                     all=0,
+                     timeout='TEST_TIMELIMIT').AndReturn(
+                         (ldap.RES_SEARCH_RESULT, None, None, []))
 
     self.mox.StubOutWithMock(ldap, 'ldapobject')
     ldap.ldapobject.ReconnectLDAPObject(
@@ -1296,32 +1205,35 @@
     self.assertEqual('p4ssw0rd', ent.passwd)
 
   def testGetNetgroupMap(self):
-    test_posix_netgroup = ('cn=test,ou=netgroup,dc=example,dc=com', {
-        'cn': ['test'],
-        'memberNisNetgroup': ['admins'],
-        'nisNetgroupTriple': ['(-,hax0r,)'],
-        'modifyTimestamp': ['20070227012807Z'],
-    })
-    config = dict(self.config)
-    attrlist = [
-        'cn', 'memberNisNetgroup', 'nisNetgroupTriple', 'modifyTimestamp'
-    ]
-
-    mock_rlo = self.mox.CreateMock(ldap.ldapobject.ReconnectLDAPObject)
-    mock_rlo.simple_bind_s(cred='TEST_BIND_PASSWORD', who='TEST_BIND_DN')
-    mock_rlo.search_ext(
-        base='TEST_BASE',
-        filterstr='TEST_FILTER',
-        scope=ldap.SCOPE_ONELEVEL,
-        attrlist=mox.SameElementsAs(attrlist),
-        serverctrls=mox.Func(self.compareSPRC())).AndReturn('TEST_RES')
-
-    mock_rlo.result3(
-        'TEST_RES', all=0, timeout='TEST_TIMELIMIT').AndReturn(
-            (ldap.RES_SEARCH_ENTRY, [test_posix_netgroup], None, []))
-    mock_rlo.result3(
-        'TEST_RES', all=0, timeout='TEST_TIMELIMIT').AndReturn(
-            (ldap.RES_SEARCH_RESULT, None, None, []))
+    test_posix_netgroup = ('cn=test,ou=netgroup,dc=example,dc=com',
+                           {'cn': ['test'],
+                            'memberNisNetgroup': ['admins'],
+                            'nisNetgroupTriple': ['(-,hax0r,)'],
+                            'modifyTimestamp': ['20070227012807Z'],
+                           })
+    config = dict(self.config)
+    attrlist = ['cn', 'memberNisNetgroup',
+                'nisNetgroupTriple',
+                'modifyTimestamp']
+
+    mock_rlo = self.mox.CreateMock(ldap.ldapobject.ReconnectLDAPObject)
+    mock_rlo.simple_bind_s(
+        cred='TEST_BIND_PASSWORD',
+        who='TEST_BIND_DN')
+    mock_rlo.search_ext(base='TEST_BASE',
+                        filterstr='TEST_FILTER',
+                        scope=ldap.SCOPE_ONELEVEL,
+                        attrlist=mox.SameElementsAs(attrlist),
+                        serverctrls=mox.Func(self.compareSPRC())).AndReturn('TEST_RES')
+
+    mock_rlo.result3('TEST_RES',
+                     all=0,
+                     timeout='TEST_TIMELIMIT').AndReturn(
+                         (ldap.RES_SEARCH_ENTRY, [test_posix_netgroup], None, []))
+    mock_rlo.result3('TEST_RES',
+                     all=0,
+                     timeout='TEST_TIMELIMIT').AndReturn(
+                         (ldap.RES_SEARCH_RESULT, None, None, []))
 
     self.mox.StubOutWithMock(ldap, 'ldapobject')
     ldap.ldapobject.ReconnectLDAPObject(
@@ -1342,32 +1254,35 @@
     self.assertEqual('(-,hax0r,) admins', ent.entries)
 
   def testGetNetgroupMapWithDupes(self):
-    test_posix_netgroup = ('cn=test,ou=netgroup,dc=example,dc=com', {
-        'cn': ['test'],
-        'memberNisNetgroup': ['(-,hax0r,)'],
-        'nisNetgroupTriple': ['(-,hax0r,)'],
-        'modifyTimestamp': ['20070227012807Z'],
-    })
-    config = dict(self.config)
-    attrlist = [
-        'cn', 'memberNisNetgroup', 'nisNetgroupTriple', 'modifyTimestamp'
-    ]
-
-    mock_rlo = self.mox.CreateMock(ldap.ldapobject.ReconnectLDAPObject)
-    mock_rlo.simple_bind_s(cred='TEST_BIND_PASSWORD', who='TEST_BIND_DN')
-    mock_rlo.search_ext(
-        base='TEST_BASE',
-        filterstr='TEST_FILTER',
-        scope=ldap.SCOPE_ONELEVEL,
-        attrlist=mox.SameElementsAs(attrlist),
-        serverctrls=mox.Func(self.compareSPRC())).AndReturn('TEST_RES')
-
-    mock_rlo.result3(
-        'TEST_RES', all=0, timeout='TEST_TIMELIMIT').AndReturn(
-            (ldap.RES_SEARCH_ENTRY, [test_posix_netgroup], None, []))
-    mock_rlo.result3(
-        'TEST_RES', all=0, timeout='TEST_TIMELIMIT').AndReturn(
-            (ldap.RES_SEARCH_RESULT, None, None, []))
+    test_posix_netgroup = ('cn=test,ou=netgroup,dc=example,dc=com',
+                           {'cn': ['test'],
+                            'memberNisNetgroup': ['(-,hax0r,)'],
+                            'nisNetgroupTriple': ['(-,hax0r,)'],
+                            'modifyTimestamp': ['20070227012807Z'],
+                           })
+    config = dict(self.config)
+    attrlist = ['cn', 'memberNisNetgroup',
+                'nisNetgroupTriple',
+                'modifyTimestamp']
+
+    mock_rlo = self.mox.CreateMock(ldap.ldapobject.ReconnectLDAPObject)
+    mock_rlo.simple_bind_s(
+        cred='TEST_BIND_PASSWORD',
+        who='TEST_BIND_DN')
+    mock_rlo.search_ext(base='TEST_BASE',
+                        filterstr='TEST_FILTER',
+                        scope=ldap.SCOPE_ONELEVEL,
+                        attrlist=mox.SameElementsAs(attrlist),
+                        serverctrls=mox.Func(self.compareSPRC())).AndReturn('TEST_RES')
+
+    mock_rlo.result3('TEST_RES',
+                     all=0,
+                     timeout='TEST_TIMELIMIT').AndReturn(
+                         (ldap.RES_SEARCH_ENTRY, [test_posix_netgroup], None, []))
+    mock_rlo.result3('TEST_RES',
+                     all=0,
+                     timeout='TEST_TIMELIMIT').AndReturn(
+                         (ldap.RES_SEARCH_RESULT, None, None, []))
 
     self.mox.StubOutWithMock(ldap, 'ldapobject')
     ldap.ldapobject.ReconnectLDAPObject(
@@ -1388,30 +1303,34 @@
     self.assertEqual('(-,hax0r,)', ent.entries)
 
   def testGetAutomountMap(self):
-    test_automount = ('cn=user,ou=auto.home,ou=automounts,dc=example,dc=com', {
-        'cn': ['user'],
-        'automountInformation': ['-tcp,rw home:/home/user'],
-        'modifyTimestamp': ['20070227012807Z'],
-    })
-    config = dict(self.config)
-    attrlist = ['cn', 'automountInformation', 'modifyTimestamp']
+    test_automount = ('cn=user,ou=auto.home,ou=automounts,dc=example,dc=com',
+                      {'cn': ['user'],
+                       'automountInformation': ['-tcp,rw home:/home/user'],
+                       'modifyTimestamp': ['20070227012807Z'],
+                      })
+    config = dict(self.config)
+    attrlist = ['cn', 'automountInformation',
+                'modifyTimestamp']
     filterstr = '(objectclass=automount)'
 
     mock_rlo = self.mox.CreateMock(ldap.ldapobject.ReconnectLDAPObject)
-    mock_rlo.simple_bind_s(cred='TEST_BIND_PASSWORD', who='TEST_BIND_DN')
-    mock_rlo.search_ext(
-        base='TEST_BASE',
-        filterstr=filterstr,
-        scope=ldap.SCOPE_ONELEVEL,
-        attrlist=mox.SameElementsAs(attrlist),
-        serverctrls=mox.Func(self.compareSPRC())).AndReturn('TEST_RES')
-
-    mock_rlo.result3(
-        'TEST_RES', all=0, timeout='TEST_TIMELIMIT').AndReturn(
-            (ldap.RES_SEARCH_ENTRY, [test_automount], None, []))
-    mock_rlo.result3(
-        'TEST_RES', all=0, timeout='TEST_TIMELIMIT').AndReturn(
-            (ldap.RES_SEARCH_RESULT, None, None, []))
+    mock_rlo.simple_bind_s(
+        cred='TEST_BIND_PASSWORD',
+        who='TEST_BIND_DN')
+    mock_rlo.search_ext(base='TEST_BASE',
+                        filterstr=filterstr,
+                        scope=ldap.SCOPE_ONELEVEL,
+                        attrlist=mox.SameElementsAs(attrlist),
+                        serverctrls=mox.Func(self.compareSPRC())).AndReturn('TEST_RES')
+
+    mock_rlo.result3('TEST_RES',
+                     all=0,
+                     timeout='TEST_TIMELIMIT').AndReturn(
+                         (ldap.RES_SEARCH_ENTRY, [test_automount], None, []))
+    mock_rlo.result3('TEST_RES',
+                     all=0,
+                     timeout='TEST_TIMELIMIT').AndReturn(
+                         (ldap.RES_SEARCH_RESULT, None, None, []))
 
     self.mox.StubOutWithMock(ldap, 'ldapobject')
     ldap.ldapobject.ReconnectLDAPObject(
@@ -1433,19 +1352,14 @@
     self.assertEqual('home:/home/user', ent.location)
 
   def testGetAutomountMasterMap(self):
-    test_master_ou = ('ou=auto.master,ou=automounts,dc=example,dc=com', {
-        'ou': ['auto.master']
-    })
+    test_master_ou = ('ou=auto.master,ou=automounts,dc=example,dc=com',
+                      {'ou': ['auto.master']})
     test_automount = ('cn=/home,ou=auto.master,ou=automounts,dc=example,dc=com',
-                      {
-                          'cn': ['/home'],
-                          'automountInformation': [
-                              'ldap:ldap:ou=auto.home,'
-                              'ou=automounts,dc=example,'
-                              'dc=com'
-                          ],
-                          'modifyTimestamp': ['20070227012807Z']
-                      })
+                      {'cn': ['/home'],
+                       'automountInformation': ['ldap:ldap:ou=auto.home,'
+                                                'ou=automounts,dc=example,'
+                                                'dc=com'],
+                       'modifyTimestamp': ['20070227012807Z']})
     config = dict(self.config)
     # first search for the dn of ou=auto.master
     attrlist = ['dn']
@@ -1453,39 +1367,44 @@
     scope = ldap.SCOPE_SUBTREE
 
     mock_rlo = self.mox.CreateMock(ldap.ldapobject.ReconnectLDAPObject)
-    mock_rlo.simple_bind_s(cred='TEST_BIND_PASSWORD', who='TEST_BIND_DN')
-    mock_rlo.search_ext(
-        base='TEST_BASE',
-        filterstr=filterstr,
-        scope=scope,
-        attrlist=mox.SameElementsAs(attrlist),
-        serverctrls=mox.Func(self.compareSPRC())).AndReturn('TEST_RES')
-
-    mock_rlo.result3(
-        'TEST_RES', all=0, timeout='TEST_TIMELIMIT').AndReturn(
-            (ldap.RES_SEARCH_ENTRY, [test_master_ou], None, []))
-    mock_rlo.result3(
-        'TEST_RES', all=0, timeout='TEST_TIMELIMIT').AndReturn(
-            (ldap.RES_SEARCH_RESULT, None, None, []))
+    mock_rlo.simple_bind_s(
+        cred='TEST_BIND_PASSWORD',
+        who='TEST_BIND_DN')
+    mock_rlo.search_ext(base='TEST_BASE',
+                        filterstr=filterstr,
+                        scope=scope,
+                        attrlist=mox.SameElementsAs(attrlist),
+                        serverctrls=mox.Func(self.compareSPRC())).AndReturn('TEST_RES')
+
+    mock_rlo.result3('TEST_RES',
+                     all=0,
+                     timeout='TEST_TIMELIMIT').AndReturn(
+                         (ldap.RES_SEARCH_ENTRY, [test_master_ou], None, []))
+    mock_rlo.result3('TEST_RES',
+                     all=0,
+                     timeout='TEST_TIMELIMIT').AndReturn(
+                         (ldap.RES_SEARCH_RESULT, None, None, []))
     # then search for the entries under ou=auto.master
-    attrlist = ['cn', 'automountInformation', 'modifyTimestamp']
+    attrlist = ['cn', 'automountInformation',
+                'modifyTimestamp']
     filterstr = '(objectclass=automount)'
     scope = ldap.SCOPE_ONELEVEL
     base = 'ou=auto.master,ou=automounts,dc=example,dc=com'
 
-    mock_rlo.search_ext(
-        base=base,
-        filterstr=filterstr,
-        scope=scope,
-        attrlist=mox.SameElementsAs(attrlist),
-        serverctrls=mox.Func(self.compareSPRC())).AndReturn('TEST_RES')
-
-    mock_rlo.result3(
-        'TEST_RES', all=0, timeout='TEST_TIMELIMIT').AndReturn(
-            (ldap.RES_SEARCH_ENTRY, [test_automount], None, []))
-    mock_rlo.result3(
-        'TEST_RES', all=0, timeout='TEST_TIMELIMIT').AndReturn(
-            (ldap.RES_SEARCH_RESULT, None, None, []))
+    mock_rlo.search_ext(base=base,
+                        filterstr=filterstr,
+                        scope=scope,
+                        attrlist=mox.SameElementsAs(attrlist),
+                        serverctrls=mox.Func(self.compareSPRC())).AndReturn('TEST_RES')
+
+    mock_rlo.result3('TEST_RES',
+                     all=0,
+                     timeout='TEST_TIMELIMIT').AndReturn(
+                         (ldap.RES_SEARCH_ENTRY, [test_automount], None, []))
+    mock_rlo.result3('TEST_RES',
+                     all=0,
+                     timeout='TEST_TIMELIMIT').AndReturn(
+                         (ldap.RES_SEARCH_RESULT, None, None, []))
 
     self.mox.StubOutWithMock(ldap, 'ldapobject')
     ldap.ldapobject.ReconnectLDAPObject(
@@ -1506,31 +1425,26 @@
     self.assertEqual(None, ent.options)
 
   def testVerify(self):
-<<<<<<< HEAD
-    attrlist = [
-        'uid', 'uidNumber', 'gidNumber', 'gecos', 'cn', 'homeDirectory',
-        'fullName', 'loginShell', 'modifyTimestamp'
-    ]
-=======
     attrlist = ['uid', 'uidNumber', 'gidNumber',
                 'gecos', 'cn', 'homeDirectory',
                 'fullName', 'sambaSID',
                 'loginShell', 'modifyTimestamp']
->>>>>>> 48c35513
     filterstr = '(&TEST_FILTER(modifyTimestamp>=19700101000001Z))'
 
     mock_rlo = self.mox.CreateMock(ldap.ldapobject.ReconnectLDAPObject)
-    mock_rlo.simple_bind_s(cred='TEST_BIND_PASSWORD', who='TEST_BIND_DN')
-    mock_rlo.search_ext(
-        base='TEST_BASE',
-        filterstr=filterstr,
-        scope=ldap.SCOPE_ONELEVEL,
-        attrlist=mox.SameElementsAs(attrlist),
-        serverctrls=mox.Func(self.compareSPRC())).AndReturn('TEST_RES')
-
-    mock_rlo.result3(
-        'TEST_RES', all=0, timeout='TEST_TIMELIMIT').AndReturn(
-            (ldap.RES_SEARCH_RESULT, None, None, []))
+    mock_rlo.simple_bind_s(
+        cred='TEST_BIND_PASSWORD',
+        who='TEST_BIND_DN')
+    mock_rlo.search_ext(base='TEST_BASE',
+                        filterstr=filterstr,
+                        scope=ldap.SCOPE_ONELEVEL,
+                        attrlist=mox.SameElementsAs(attrlist),
+                        serverctrls=mox.Func(self.compareSPRC())).AndReturn('TEST_RES')
+
+    mock_rlo.result3('TEST_RES',
+                     all=0,
+                     timeout='TEST_TIMELIMIT').AndReturn(
+                         (ldap.RES_SEARCH_RESULT, None, None, []))
     self.mox.StubOutWithMock(ldap, 'ldapobject')
     ldap.ldapobject.ReconnectLDAPObject(
         uri='TEST_URI',
@@ -1563,28 +1477,20 @@
     ts = 1259641025
     expected_ldap_ts = '20091201041705Z'
     self.assertEqual(expected_ldap_ts,
-<<<<<<< HEAD
-                     ldapsource.UpdateGetter({}).FromTimestampToLdap(ts))
-=======
                       ldapsource.UpdateGetter({}).FromTimestampToLdap(ts))
->>>>>>> 48c35513
 
   def testFromLdapToTimestamp(self):
     expected_ts = 1259641025
     ldap_ts = '20091201041705Z'
     self.assertEqual(expected_ts,
-<<<<<<< HEAD
-                     ldapsource.UpdateGetter({}).FromLdapToTimestamp(ldap_ts))
-=======
                       ldapsource.UpdateGetter({}).FromLdapToTimestamp(ldap_ts))
->>>>>>> 48c35513
 
   def testPasswdEmptySourceGetUpdates(self):
     """Test that getUpdates on the PasswdUpdateGetter works."""
     getter = ldapsource.PasswdUpdateGetter({})
 
-    data = getter.GetUpdates(self.source, 'TEST_BASE', 'TEST_FILTER', 'base',
-                             None)
+    data = getter.GetUpdates(self.source, 'TEST_BASE',
+                             'TEST_FILTER', 'base', None)
 
     self.assertEqual(passwd.PasswdMap, type(data))
 
@@ -1592,8 +1498,8 @@
     """Test that getUpdates on the GroupUpdateGetter works."""
     getter = ldapsource.GroupUpdateGetter({})
 
-    data = getter.GetUpdates(self.source, 'TEST_BASE', 'TEST_FILTER', 'base',
-                             None)
+    data = getter.GetUpdates(self.source, 'TEST_BASE',
+                             'TEST_FILTER', 'base', None)
 
     self.assertEqual(group.GroupMap, type(data))
 
@@ -1601,8 +1507,8 @@
     """Test that getUpdates on the ShadowUpdateGetter works."""
     getter = ldapsource.ShadowUpdateGetter({})
 
-    data = getter.GetUpdates(self.source, 'TEST_BASE', 'TEST_FILTER', 'base',
-                             None)
+    data = getter.GetUpdates(self.source, 'TEST_BASE',
+                             'TEST_FILTER', 'base', None)
 
     self.assertEqual(shadow.ShadowMap, type(data))
 
@@ -1610,8 +1516,8 @@
     """Test that getUpdates on the AutomountUpdateGetter works."""
     getter = ldapsource.AutomountUpdateGetter({})
 
-    data = getter.GetUpdates(self.source, 'TEST_BASE', 'TEST_FILTER', 'base',
-                             None)
+    data = getter.GetUpdates(self.source, 'TEST_BASE',
+                             'TEST_FILTER', 'base', None)
 
     self.assertEqual(automount.AutomountMap, type(data))
 
@@ -1621,9 +1527,9 @@
     # exception-raising code.
     getter = ldapsource.PasswdUpdateGetter({})
 
-    self.assertRaises(error.ConfigurationError, getter.GetUpdates, self.source,
-                      'TEST_BASE', 'TEST_FILTER', 'BAD_SCOPE', None)
-
+    self.assertRaises(error.ConfigurationError, getter.GetUpdates,
+                      self.source, 'TEST_BASE', 'TEST_FILTER',
+                      'BAD_SCOPE', None)
 
 if __name__ == '__main__':
   unittest.main()