--- conflicted
+++ resolved
@@ -39,8 +39,7 @@
 
     for url in ['passwd_url', 'group_url', 'shadow_url']:
       configuration[url] = '{}?recurse&token={}&dc={}'.format(
-          configuration[url], configuration['token'],
-          configuration['datacenter'])
+          configuration[url], configuration['token'], configuration['datacenter'])
 
   def GetPasswdMap(self, since=None):
     """Return the passwd map from this source.
@@ -113,7 +112,6 @@
   def CreateMap(self):
     """Returns a new ShadowMap instance to have ShadowMapEntries added to it."""
     return shadow.ShadowMap()
-
 
 class ConsulMapParser(object):
   """A base class for parsing nss_files module cache."""
@@ -142,11 +140,7 @@
       entry_piece = key[-1]
       entries[name][entry_piece] = value
 
-<<<<<<< HEAD
-    for name, entry in entries.items():
-=======
     for name, entry in list(entries.items()):
->>>>>>> 48c35513
       map_entry = self._ReadEntry(name, entry)
       if map_entry is None:
         self.log.warning('Could not create entry from line %r in cache, skipping',
@@ -205,7 +199,6 @@
     map_entry.members = members
     return map_entry
 
-
 class ConsulShadowMapParser(ConsulMapParser):
   """Class for parsing nss_files module shadow cache."""
 
