# Copyright 2007 Google Inc.
#
# This program is free software; you can redistribute it and/or
# modify it under the terms of the GNU General Public License
# as published by the Free Software Foundation; either version 2
# of the License, or (at your option) any later version.
#
# This program is distributed in the hope that it will be useful,
# but WITHOUT ANY WARRANTY; without even the implied warranty of
# MERCHANTABILITY or FITNESS FOR A PARTICULAR PURPOSE.  See the
# GNU General Public License for more details.
#
# You should have received a copy of the GNU General Public License
# along with this program; if not, write to the Free Software Foundation,
# Inc., 51 Franklin Street, Fifth Floor, Boston, MA  02110-1301, USA.
"""An implementation of a mock http data source for nsscache."""

__author__ = 'blaedd@google.com (David MacKinnon)'

import time
import unittest
<<<<<<< HEAD

try:
  from mox3 import mox
except ImportError:
  import mox
=======
>>>>>>> 48c35513
import pycurl
from mox3 import mox

from nss_cache import error

from nss_cache.maps import automount
from nss_cache.maps import group
from nss_cache.maps import netgroup
from nss_cache.maps import passwd
from nss_cache.maps import shadow
from nss_cache.maps import sshkey
from nss_cache.util import file_formats

try:
  from nss_cache.sources import httpsource
except ImportError:
  raise unittest.SkipTest('httpsource import failed')


class TestHttpSource(unittest.TestCase):

  def setUp(self):
    """Initialize a basic config dict."""
    super(TestHttpSource, self).setUp()
    self.config = {
        'passwd_url': 'PASSWD_URL',
        'shadow_url': 'SHADOW_URL',
        'group_url': 'GROUP_URL',
        'sshkey_url': 'SSHKEY_URL',
        'retry_delay': 'TEST_RETRY_DELAY',
        'retry_max': 'TEST_RETRY_MAX',
        'tls_cacertfile': 'TEST_TLS_CACERTFILE',
        'http_proxy': 'HTTP_PROXY',
    }

  def testDefaultConfiguration(self):
    source = httpsource.HttpFilesSource({})
    self.assertEqual(source.conf['passwd_url'],
<<<<<<< HEAD
                     httpsource.HttpFilesSource.PASSWD_URL)
    self.assertEqual(source.conf['shadow_url'],
                     httpsource.HttpFilesSource.SHADOW_URL)
    self.assertEqual(source.conf['group_url'],
                     httpsource.HttpFilesSource.GROUP_URL)
    self.assertEqual(source.conf['sshkey_url'],
                     httpsource.HttpFilesSource.SSHKEY_URL)
    self.assertEqual(source.conf['retry_max'],
                     httpsource.HttpFilesSource.RETRY_MAX)
    self.assertEqual(source.conf['retry_delay'],
                     httpsource.HttpFilesSource.RETRY_DELAY)
    self.assertEqual(source.conf['tls_cacertfile'],
                     httpsource.HttpFilesSource.TLS_CACERTFILE)
=======
                      httpsource.HttpFilesSource.PASSWD_URL)
    self.assertEqual(source.conf['shadow_url'],
                      httpsource.HttpFilesSource.SHADOW_URL)
    self.assertEqual(source.conf['group_url'],
                      httpsource.HttpFilesSource.GROUP_URL)
    self.assertEqual(source.conf['sshkey_url'],
                      httpsource.HttpFilesSource.SSHKEY_URL)
    self.assertEqual(source.conf['retry_max'],
                      httpsource.HttpFilesSource.RETRY_MAX)
    self.assertEqual(source.conf['retry_delay'],
                      httpsource.HttpFilesSource.RETRY_DELAY)
    self.assertEqual(source.conf['tls_cacertfile'],
                      httpsource.HttpFilesSource.TLS_CACERTFILE)
>>>>>>> 48c35513
    self.assertEqual(source.conf['http_proxy'], None)

  def testOverrideDefaultConfiguration(self):
    source = httpsource.HttpFilesSource(self.config)
    self.assertEqual(source.conf['passwd_url'], 'PASSWD_URL')
    self.assertEqual(source.conf['group_url'], 'GROUP_URL')
    self.assertEqual(source.conf['shadow_url'], 'SHADOW_URL')
    self.assertEqual(source.conf['sshkey_url'], 'SSHKEY_URL')
    self.assertEqual(source.conf['retry_delay'], 'TEST_RETRY_DELAY')
    self.assertEqual(source.conf['retry_max'], 'TEST_RETRY_MAX')
    self.assertEqual(source.conf['tls_cacertfile'], 'TEST_TLS_CACERTFILE')
    self.assertEqual(source.conf['http_proxy'], 'HTTP_PROXY')


class TestHttpUpdateGetter(mox.MoxTestBase):

  def testFromTimestampToHttp(self):
    ts = 1259641025
    expected_http_ts = 'Tue, 01 Dec 2009 04:17:05 GMT'
    self.assertEqual(expected_http_ts,
<<<<<<< HEAD
                     httpsource.UpdateGetter().FromTimestampToHttp(ts))
=======
                      httpsource.UpdateGetter().FromTimestampToHttp(ts))
>>>>>>> 48c35513

  def testFromHttpToTimestamp(self):
    expected_ts = 1259641025
    http_ts = 'Tue, 01 Dec 2009 04:17:05 GMT'
    self.assertEqual(expected_ts,
<<<<<<< HEAD
                     httpsource.UpdateGetter().FromHttpToTimestamp(http_ts))
=======
                      httpsource.UpdateGetter().FromHttpToTimestamp(http_ts))
>>>>>>> 48c35513

  def testAcceptHttpProtocol(self):
    mock_conn = self.mox.CreateMockAnything()
    mock_conn.setopt(mox.IgnoreArg(), mox.IgnoreArg()).MultipleTimes()
    mock_conn.perform()
    # We use code 304 since it basically shortcuts to the end of the method.
    mock_conn.getinfo(pycurl.RESPONSE_CODE).AndReturn(304)

    self.mox.StubOutWithMock(pycurl, 'Curl')
    pycurl.Curl().AndReturn(mock_conn)

    self.mox.ReplayAll()
    config = {}
    source = httpsource.HttpFilesSource(config)
    result = httpsource.UpdateGetter().GetUpdates(source, 'http://TEST_URL',
                                                  None)
    self.assertEqual([], result)

  def testAcceptHttpsProtocol(self):
    mock_conn = self.mox.CreateMockAnything()
    mock_conn.setopt(mox.IgnoreArg(), mox.IgnoreArg()).MultipleTimes()
    mock_conn.perform()
    # We use code 304 since it basically shortcuts to the end of the method.
    mock_conn.getinfo(pycurl.RESPONSE_CODE).AndReturn(304)

    self.mox.StubOutWithMock(pycurl, 'Curl')
    pycurl.Curl().AndReturn(mock_conn)

    self.mox.ReplayAll()
    config = {}
    source = httpsource.HttpFilesSource(config)
    result = httpsource.UpdateGetter().GetUpdates(source, 'https://TEST_URL',
                                                  None)
    self.assertEqual([], result)

  def testRaiseConfigurationErrorOnUnsupportedProtocol(self):
    # connection should never be used in this case.
    mock_conn = self.mox.CreateMockAnything()
    mock_conn.setopt(mox.IgnoreArg(), mox.IgnoreArg()).MultipleTimes()

    self.mox.StubOutWithMock(pycurl, 'Curl')
    pycurl.Curl().AndReturn(mock_conn)

    self.mox.ReplayAll()
    source = httpsource.HttpFilesSource({})
    self.assertRaises(error.ConfigurationError,
                      httpsource.UpdateGetter().GetUpdates, source,
                      'ftp://test_url', None)

  def testNoUpdatesForTemporaryFailure(self):
    mock_conn = self.mox.CreateMockAnything()
    mock_conn.setopt(mox.IgnoreArg(), mox.IgnoreArg()).MultipleTimes()
    mock_conn.perform()
    mock_conn.getinfo(pycurl.RESPONSE_CODE).AndReturn(304)

    self.mox.StubOutWithMock(pycurl, 'Curl')
    pycurl.Curl().AndReturn(mock_conn)

    self.mox.ReplayAll()
    config = {}
    source = httpsource.HttpFilesSource(config)
<<<<<<< HEAD
    result = httpsource.UpdateGetter().GetUpdates(source, 'https://TEST_URL',
                                                  37)
=======
    result = httpsource.UpdateGetter().GetUpdates(
        source, 'https://TEST_URL', 37)
>>>>>>> 48c35513
    self.assertEqual(result, [])

  def testGetUpdatesIfTimestampNotMatch(self):
    ts = 1259641025

    mock_conn = self.mox.CreateMockAnything()
    mock_conn.setopt(mox.IgnoreArg(), mox.IgnoreArg()).MultipleTimes()
    mock_conn.perform()
    mock_conn.getinfo(pycurl.RESPONSE_CODE).AndReturn(200)
    mock_conn.getinfo(pycurl.INFO_FILETIME).AndReturn(ts)

    self.mox.StubOutWithMock(pycurl, 'Curl')
    pycurl.Curl().AndReturn(mock_conn)

    mock_map = self.mox.CreateMockAnything()
    mock_map.SetModifyTimestamp(ts)

    getter = httpsource.UpdateGetter()
    self.mox.StubOutWithMock(getter, 'GetMap')
    getter.GetMap(cache_info=mox.IgnoreArg()).AndReturn(mock_map)

    self.mox.ReplayAll()
    config = {}
    source = httpsource.HttpFilesSource(config)
    result = getter.GetUpdates(source, 'https://TEST_URL', 1)
    self.assertEqual(mock_map, result)

  def testGetUpdatesWithoutTimestamp(self):
    mock_conn = self.mox.CreateMockAnything()
    mock_conn.setopt(mox.IgnoreArg(), mox.IgnoreArg()).MultipleTimes()
    mock_conn.perform()
    mock_conn.getinfo(pycurl.RESPONSE_CODE).AndReturn(200)
    mock_conn.getinfo(pycurl.INFO_FILETIME).AndReturn(-1)

    self.mox.StubOutWithMock(pycurl, 'Curl')
    pycurl.Curl().AndReturn(mock_conn)

    mock_map = self.mox.CreateMockAnything()

    getter = httpsource.UpdateGetter()
    self.mox.StubOutWithMock(getter, 'GetMap')
    getter.GetMap(cache_info=mox.IgnoreArg()).AndReturn(mock_map)

    self.mox.ReplayAll()
    config = {}
    source = httpsource.HttpFilesSource(config)
    result = getter.GetUpdates(source, 'https://TEST_URL', 1)
    self.assertEqual(mock_map, result)

  def testRetryOnErrorCodeResponse(self):
    config = {'retry_delay': 5, 'retry_max': 3}
    mock_conn = self.mox.CreateMockAnything()
    mock_conn.setopt(mox.IgnoreArg(), mox.IgnoreArg()).MultipleTimes()
    mock_conn.perform().MultipleTimes()
    mock_conn.getinfo(pycurl.RESPONSE_CODE).MultipleTimes().AndReturn(400)

    self.mox.StubOutWithMock(time, 'sleep')
    time.sleep(5)
    time.sleep(5)

    self.mox.StubOutWithMock(pycurl, 'Curl')
    pycurl.Curl().AndReturn(mock_conn)

    self.mox.ReplayAll()
    source = httpsource.HttpFilesSource(config)

    self.assertRaises(
        error.SourceUnavailable,
        httpsource.UpdateGetter().GetUpdates,
        source,
        url='https://TEST_URL',
        since=None)


class TestPasswdUpdateGetter(unittest.TestCase):

  def setUp(self):
    super(TestPasswdUpdateGetter, self).setUp()
    self.updater = httpsource.PasswdUpdateGetter()

  def testGetParser(self):
    parser = self.updater.GetParser()
    self.assertTrue(
        isinstance(self.updater.GetParser(), file_formats.FilesPasswdMapParser))

  def testCreateMap(self):
    self.assertTrue(isinstance(self.updater.CreateMap(), passwd.PasswdMap))


class TestShadowUpdateGetter(unittest.TestCase):

  def setUp(self):
    super(TestShadowUpdateGetter, self).setUp()
    self.updater = httpsource.ShadowUpdateGetter()

  def testGetParser(self):
    parser = self.updater.GetParser()
    self.assertTrue(
        isinstance(self.updater.GetParser(), file_formats.FilesShadowMapParser))

  def testCreateMap(self):
    self.assertTrue(isinstance(self.updater.CreateMap(), shadow.ShadowMap))


class TestGroupUpdateGetter(unittest.TestCase):

  def setUp(self):
    super(TestGroupUpdateGetter, self).setUp()
    self.updater = httpsource.GroupUpdateGetter()

  def testGetParser(self):
    parser = self.updater.GetParser()
    self.assertTrue(
        isinstance(self.updater.GetParser(), file_formats.FilesGroupMapParser))

  def testCreateMap(self):
    self.assertTrue(isinstance(self.updater.CreateMap(), group.GroupMap))


class TestNetgroupUpdateGetter(unittest.TestCase):

  def setUp(self):
    super(TestNetgroupUpdateGetter, self).setUp()
    self.updater = httpsource.NetgroupUpdateGetter()

  def testGetParser(self):
    parser = self.updater.GetParser()
    self.assertTrue(
        isinstance(self.updater.GetParser(),
                   file_formats.FilesNetgroupMapParser))

  def testCreateMap(self):
    self.assertTrue(isinstance(self.updater.CreateMap(), netgroup.NetgroupMap))


class TestAutomountUpdateGetter(unittest.TestCase):

  def setUp(self):
    super(TestAutomountUpdateGetter, self).setUp()
    self.updater = httpsource.AutomountUpdateGetter()

  def testGetParser(self):
    parser = self.updater.GetParser()
    self.assertTrue(
        isinstance(self.updater.GetParser(),
                   file_formats.FilesAutomountMapParser))

  def testCreateMap(self):
    self.assertTrue(
        isinstance(self.updater.CreateMap(), automount.AutomountMap))


class TestSshkeyUpdateGetter(unittest.TestCase):

  def setUp(self):
    super(TestSshkeyUpdateGetter, self).setUp()
    self.updater = httpsource.SshkeyUpdateGetter()

  def testGetParser(self):
    parser = self.updater.GetParser()
    self.assertTrue(
        isinstance(self.updater.GetParser(), file_formats.FilesSshkeyMapParser))

  def testCreateMap(self):
    self.assertTrue(isinstance(self.updater.CreateMap(), sshkey.SshkeyMap))


if __name__ == '__main__':
  unittest.main()<|MERGE_RESOLUTION|>--- conflicted
+++ resolved
@@ -13,20 +13,13 @@
 # You should have received a copy of the GNU General Public License
 # along with this program; if not, write to the Free Software Foundation,
 # Inc., 51 Franklin Street, Fifth Floor, Boston, MA  02110-1301, USA.
+
 """An implementation of a mock http data source for nsscache."""
 
 __author__ = 'blaedd@google.com (David MacKinnon)'
 
 import time
 import unittest
-<<<<<<< HEAD
-
-try:
-  from mox3 import mox
-except ImportError:
-  import mox
-=======
->>>>>>> 48c35513
 import pycurl
 from mox3 import mox
 
@@ -38,12 +31,9 @@
 from nss_cache.maps import passwd
 from nss_cache.maps import shadow
 from nss_cache.maps import sshkey
+
+from nss_cache.sources import httpsource
 from nss_cache.util import file_formats
-
-try:
-  from nss_cache.sources import httpsource
-except ImportError:
-  raise unittest.SkipTest('httpsource import failed')
 
 
 class TestHttpSource(unittest.TestCase):
@@ -51,35 +41,19 @@
   def setUp(self):
     """Initialize a basic config dict."""
     super(TestHttpSource, self).setUp()
-    self.config = {
-        'passwd_url': 'PASSWD_URL',
-        'shadow_url': 'SHADOW_URL',
-        'group_url': 'GROUP_URL',
-        'sshkey_url': 'SSHKEY_URL',
-        'retry_delay': 'TEST_RETRY_DELAY',
-        'retry_max': 'TEST_RETRY_MAX',
-        'tls_cacertfile': 'TEST_TLS_CACERTFILE',
-        'http_proxy': 'HTTP_PROXY',
-    }
+    self.config = {'passwd_url': 'PASSWD_URL',
+                   'shadow_url': 'SHADOW_URL',
+                   'group_url': 'GROUP_URL',
+                   'sshkey_url': 'SSHKEY_URL',
+                   'retry_delay': 'TEST_RETRY_DELAY',
+                   'retry_max': 'TEST_RETRY_MAX',
+                   'tls_cacertfile': 'TEST_TLS_CACERTFILE',
+                   'http_proxy': 'HTTP_PROXY',
+                  }
 
   def testDefaultConfiguration(self):
     source = httpsource.HttpFilesSource({})
     self.assertEqual(source.conf['passwd_url'],
-<<<<<<< HEAD
-                     httpsource.HttpFilesSource.PASSWD_URL)
-    self.assertEqual(source.conf['shadow_url'],
-                     httpsource.HttpFilesSource.SHADOW_URL)
-    self.assertEqual(source.conf['group_url'],
-                     httpsource.HttpFilesSource.GROUP_URL)
-    self.assertEqual(source.conf['sshkey_url'],
-                     httpsource.HttpFilesSource.SSHKEY_URL)
-    self.assertEqual(source.conf['retry_max'],
-                     httpsource.HttpFilesSource.RETRY_MAX)
-    self.assertEqual(source.conf['retry_delay'],
-                     httpsource.HttpFilesSource.RETRY_DELAY)
-    self.assertEqual(source.conf['tls_cacertfile'],
-                     httpsource.HttpFilesSource.TLS_CACERTFILE)
-=======
                       httpsource.HttpFilesSource.PASSWD_URL)
     self.assertEqual(source.conf['shadow_url'],
                       httpsource.HttpFilesSource.SHADOW_URL)
@@ -93,7 +67,6 @@
                       httpsource.HttpFilesSource.RETRY_DELAY)
     self.assertEqual(source.conf['tls_cacertfile'],
                       httpsource.HttpFilesSource.TLS_CACERTFILE)
->>>>>>> 48c35513
     self.assertEqual(source.conf['http_proxy'], None)
 
   def testOverrideDefaultConfiguration(self):
@@ -114,21 +87,13 @@
     ts = 1259641025
     expected_http_ts = 'Tue, 01 Dec 2009 04:17:05 GMT'
     self.assertEqual(expected_http_ts,
-<<<<<<< HEAD
-                     httpsource.UpdateGetter().FromTimestampToHttp(ts))
-=======
                       httpsource.UpdateGetter().FromTimestampToHttp(ts))
->>>>>>> 48c35513
 
   def testFromHttpToTimestamp(self):
     expected_ts = 1259641025
     http_ts = 'Tue, 01 Dec 2009 04:17:05 GMT'
     self.assertEqual(expected_ts,
-<<<<<<< HEAD
-                     httpsource.UpdateGetter().FromHttpToTimestamp(http_ts))
-=======
                       httpsource.UpdateGetter().FromHttpToTimestamp(http_ts))
->>>>>>> 48c35513
 
   def testAcceptHttpProtocol(self):
     mock_conn = self.mox.CreateMockAnything()
@@ -143,8 +108,8 @@
     self.mox.ReplayAll()
     config = {}
     source = httpsource.HttpFilesSource(config)
-    result = httpsource.UpdateGetter().GetUpdates(source, 'http://TEST_URL',
-                                                  None)
+    result = httpsource.UpdateGetter().GetUpdates(
+        source, 'http://TEST_URL', None)
     self.assertEqual([], result)
 
   def testAcceptHttpsProtocol(self):
@@ -160,8 +125,8 @@
     self.mox.ReplayAll()
     config = {}
     source = httpsource.HttpFilesSource(config)
-    result = httpsource.UpdateGetter().GetUpdates(source, 'https://TEST_URL',
-                                                  None)
+    result = httpsource.UpdateGetter().GetUpdates(
+        source, 'https://TEST_URL', None)
     self.assertEqual([], result)
 
   def testRaiseConfigurationErrorOnUnsupportedProtocol(self):
@@ -175,8 +140,8 @@
     self.mox.ReplayAll()
     source = httpsource.HttpFilesSource({})
     self.assertRaises(error.ConfigurationError,
-                      httpsource.UpdateGetter().GetUpdates, source,
-                      'ftp://test_url', None)
+                      httpsource.UpdateGetter().GetUpdates,
+                      source, 'ftp://test_url', None)
 
   def testNoUpdatesForTemporaryFailure(self):
     mock_conn = self.mox.CreateMockAnything()
@@ -190,13 +155,8 @@
     self.mox.ReplayAll()
     config = {}
     source = httpsource.HttpFilesSource(config)
-<<<<<<< HEAD
-    result = httpsource.UpdateGetter().GetUpdates(source, 'https://TEST_URL',
-                                                  37)
-=======
     result = httpsource.UpdateGetter().GetUpdates(
         source, 'https://TEST_URL', 37)
->>>>>>> 48c35513
     self.assertEqual(result, [])
 
   def testGetUpdatesIfTimestampNotMatch(self):
@@ -247,7 +207,8 @@
     self.assertEqual(mock_map, result)
 
   def testRetryOnErrorCodeResponse(self):
-    config = {'retry_delay': 5, 'retry_max': 3}
+    config = {'retry_delay': 5,
+              'retry_max': 3}
     mock_conn = self.mox.CreateMockAnything()
     mock_conn.setopt(mox.IgnoreArg(), mox.IgnoreArg()).MultipleTimes()
     mock_conn.perform().MultipleTimes()
@@ -263,12 +224,9 @@
     self.mox.ReplayAll()
     source = httpsource.HttpFilesSource(config)
 
-    self.assertRaises(
-        error.SourceUnavailable,
-        httpsource.UpdateGetter().GetUpdates,
-        source,
-        url='https://TEST_URL',
-        since=None)
+    self.assertRaises(error.SourceUnavailable,
+                      httpsource.UpdateGetter().GetUpdates,
+                      source, url='https://TEST_URL', since=None)
 
 
 class TestPasswdUpdateGetter(unittest.TestCase):
@@ -279,11 +237,12 @@
 
   def testGetParser(self):
     parser = self.updater.GetParser()
-    self.assertTrue(
-        isinstance(self.updater.GetParser(), file_formats.FilesPasswdMapParser))
-
-  def testCreateMap(self):
-    self.assertTrue(isinstance(self.updater.CreateMap(), passwd.PasswdMap))
+    self.assertTrue(isinstance(self.updater.GetParser(),
+                               file_formats.FilesPasswdMapParser))
+
+  def testCreateMap(self):
+    self.assertTrue(isinstance(self.updater.CreateMap(),
+                               passwd.PasswdMap))
 
 
 class TestShadowUpdateGetter(unittest.TestCase):
@@ -294,11 +253,12 @@
 
   def testGetParser(self):
     parser = self.updater.GetParser()
-    self.assertTrue(
-        isinstance(self.updater.GetParser(), file_formats.FilesShadowMapParser))
-
-  def testCreateMap(self):
-    self.assertTrue(isinstance(self.updater.CreateMap(), shadow.ShadowMap))
+    self.assertTrue(isinstance(self.updater.GetParser(),
+                               file_formats.FilesShadowMapParser))
+
+  def testCreateMap(self):
+    self.assertTrue(isinstance(self.updater.CreateMap(),
+                               shadow.ShadowMap))
 
 
 class TestGroupUpdateGetter(unittest.TestCase):
@@ -309,11 +269,12 @@
 
   def testGetParser(self):
     parser = self.updater.GetParser()
-    self.assertTrue(
-        isinstance(self.updater.GetParser(), file_formats.FilesGroupMapParser))
-
-  def testCreateMap(self):
-    self.assertTrue(isinstance(self.updater.CreateMap(), group.GroupMap))
+    self.assertTrue(isinstance(self.updater.GetParser(),
+                               file_formats.FilesGroupMapParser))
+
+  def testCreateMap(self):
+    self.assertTrue(isinstance(self.updater.CreateMap(),
+                               group.GroupMap))
 
 
 class TestNetgroupUpdateGetter(unittest.TestCase):
@@ -324,12 +285,12 @@
 
   def testGetParser(self):
     parser = self.updater.GetParser()
-    self.assertTrue(
-        isinstance(self.updater.GetParser(),
-                   file_formats.FilesNetgroupMapParser))
-
-  def testCreateMap(self):
-    self.assertTrue(isinstance(self.updater.CreateMap(), netgroup.NetgroupMap))
+    self.assertTrue(isinstance(self.updater.GetParser(),
+                               file_formats.FilesNetgroupMapParser))
+
+  def testCreateMap(self):
+    self.assertTrue(isinstance(self.updater.CreateMap(),
+                               netgroup.NetgroupMap))
 
 
 class TestAutomountUpdateGetter(unittest.TestCase):
@@ -340,13 +301,12 @@
 
   def testGetParser(self):
     parser = self.updater.GetParser()
-    self.assertTrue(
-        isinstance(self.updater.GetParser(),
-                   file_formats.FilesAutomountMapParser))
-
-  def testCreateMap(self):
-    self.assertTrue(
-        isinstance(self.updater.CreateMap(), automount.AutomountMap))
+    self.assertTrue(isinstance(self.updater.GetParser(),
+                               file_formats.FilesAutomountMapParser))
+
+  def testCreateMap(self):
+    self.assertTrue(isinstance(self.updater.CreateMap(),
+                               automount.AutomountMap))
 
 
 class TestSshkeyUpdateGetter(unittest.TestCase):
@@ -357,11 +317,12 @@
 
   def testGetParser(self):
     parser = self.updater.GetParser()
-    self.assertTrue(
-        isinstance(self.updater.GetParser(), file_formats.FilesSshkeyMapParser))
-
-  def testCreateMap(self):
-    self.assertTrue(isinstance(self.updater.CreateMap(), sshkey.SshkeyMap))
+    self.assertTrue(isinstance(self.updater.GetParser(),
+                               file_formats.FilesSshkeyMapParser))
+
+  def testCreateMap(self):
+    self.assertTrue(isinstance(self.updater.CreateMap(),
+                               sshkey.SshkeyMap))
 
 
 if __name__ == '__main__':
