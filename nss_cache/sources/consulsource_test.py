"""An implementation of a mock consul data source for nsscache."""

__author__ = 'hexedpackets@gmail.com (William Huba)'

<<<<<<< HEAD
import io
=======
>>>>>>> 48c35513
import unittest
from io import StringIO

from nss_cache.maps import group
from nss_cache.maps import passwd
from nss_cache.maps import shadow

try:
  from nss_cache.sources import consulsource
except ImportError:
  raise unittest.SkipTest('consulsource import failed')


class TestConsulSource(unittest.TestCase):

  def setUp(self):
    """Initialize a basic config dict."""
    super(TestConsulSource, self).setUp()
    self.config = {
        'passwd_url': 'PASSWD_URL',
        'group_url': 'GROUP_URL',
        'datacenter': 'TEST_DATACENTER',
        'token': 'TEST_TOKEN',
    }

  def testDefaultConfiguration(self):
    source = consulsource.ConsulFilesSource({})
    self.assertEqual(source.conf['datacenter'],
<<<<<<< HEAD
                     consulsource.ConsulFilesSource.DATACENTER)
    self.assertEqual(source.conf['token'], consulsource.ConsulFilesSource.TOKEN)
=======
                      consulsource.ConsulFilesSource.DATACENTER)
    self.assertEqual(source.conf['token'],
                      consulsource.ConsulFilesSource.TOKEN)
>>>>>>> 48c35513

  def testOverrideDefaultConfiguration(self):
    source = consulsource.ConsulFilesSource(self.config)
    self.assertEqual(source.conf['datacenter'], 'TEST_DATACENTER')
    self.assertEqual(source.conf['token'], 'TEST_TOKEN')
<<<<<<< HEAD
    self.assertEqual(source.conf['passwd_url'],
                     'PASSWD_URL?recurse&token=TEST_TOKEN&dc=TEST_DATACENTER')
    self.assertEqual(source.conf['group_url'],
                     'GROUP_URL?recurse&token=TEST_TOKEN&dc=TEST_DATACENTER')
=======
    self.assertEqual(source.conf['passwd_url'], 'PASSWD_URL?recurse&token=TEST_TOKEN&dc=TEST_DATACENTER')
    self.assertEqual(source.conf['group_url'], 'GROUP_URL?recurse&token=TEST_TOKEN&dc=TEST_DATACENTER')
>>>>>>> 48c35513


class TestPasswdMapParser(unittest.TestCase):

  def setUp(self):
    """Set some default avalible data for testing."""
    self.good_entry = passwd.PasswdMapEntry()
    self.good_entry.name = 'foo'
    self.good_entry.passwd = 'x'
    self.good_entry.uid = 10
    self.good_entry.gid = 10
    self.good_entry.gecos = b'How Now Brown Cow'
    self.good_entry.dir = b'/home/foo'
    self.good_entry.shell = b'/bin/bash'
    self.parser = consulsource.ConsulPasswdMapParser()

  def testGetMap(self):
    passwd_map = passwd.PasswdMap()
<<<<<<< HEAD
    cache_info = io.StringIO("""[
                                   {"Key": "org/users/foo/uid", "Value": "MTA="},
                                   {"Key": "org/users/foo/gid", "Value": "MTA="},
                                   {"Key": "org/users/foo/home", "Value": "L2hvbWUvZm9v"},
                                   {"Key": "org/users/foo/shell", "Value": "L2Jpbi9iYXNo"},
                                   {"Key": "org/users/foo/comment", "Value": "SG93IE5vdyBCcm93biBDb3c="},
                                   {"Key": "org/users/foo/subkey/irrelevant_key", "Value": "YmFjb24="}
                                   ]""")
=======
    cache_info = StringIO('''[
                          {"Key": "org/users/foo/uid", "Value": "MTA="},
                          {"Key": "org/users/foo/gid", "Value": "MTA="},
                          {"Key": "org/users/foo/home", "Value": "L2hvbWUvZm9v"},
                          {"Key": "org/users/foo/shell", "Value": "L2Jpbi9iYXNo"},
                          {"Key": "org/users/foo/comment", "Value": "SG93IE5vdyBCcm93biBDb3c="},
                          {"Key": "org/users/foo/subkey/irrelevant_key", "Value": "YmFjb24="}
                          ]''')
>>>>>>> 48c35513
    self.parser.GetMap(cache_info, passwd_map)
    self.assertEqual(self.good_entry, passwd_map.PopItem())

  def testReadEntry(self):
<<<<<<< HEAD
    data = {
        'uid': '10',
        'gid': '10',
        'comment': 'How Now Brown Cow',
        'shell': '/bin/bash',
        'home': '/home/foo',
        'passwd': 'x'
    }
=======
    data = {'uid': '10', 'gid': '10', 'comment': b'How Now Brown Cow', 'shell': b'/bin/bash', 'home': b'/home/foo', 'passwd': 'x'}
>>>>>>> 48c35513
    entry = self.parser._ReadEntry('foo', data)
    self.assertEqual(self.good_entry, entry)

  def testDefaultEntryValues(self):
    data = {'uid': '10', 'gid': '10'}
    entry = self.parser._ReadEntry('foo', data)
    self.assertEqual(entry.shell, '/bin/bash')
    self.assertEqual(entry.dir, '/home/foo')
    self.assertEqual(entry.gecos, '')
    self.assertEqual(entry.passwd, 'x')

  def testInvalidEntry(self):
    data = {'irrelevant_key': 'bacon'}
    entry = self.parser._ReadEntry('foo', data)
    self.assertEqual(entry, None)


class TestConsulGroupMapParser(unittest.TestCase):

  def setUp(self):
    self.good_entry = group.GroupMapEntry()
    self.good_entry.name = 'foo'
    self.good_entry.passwd = 'x'
    self.good_entry.gid = 10
    self.good_entry.members = ['foo', 'bar']
    self.parser = consulsource.ConsulGroupMapParser()

  def testGetMap(self):
    group_map = group.GroupMap()
<<<<<<< HEAD
    cache_info = io.StringIO("""[
                                   {"Key": "org/groups/foo/gid", "Value": "MTA="},
                                   {"Key": "org/groups/foo/members", "Value": "Zm9vCmJhcg=="},
                                   {"Key": "org/groups/foo/subkey/irrelevant_key", "Value": "YmFjb24="}
                                   ]""")
=======
    cache_info = StringIO('''[
                          {"Key": "org/groups/foo/gid", "Value": "MTA="},
                          {"Key": "org/groups/foo/members", "Value": "Zm9vCmJhcg=="},
                          {"Key": "org/groups/foo/subkey/irrelevant_key", "Value": "YmFjb24="}
                          ]''')
>>>>>>> 48c35513
    self.parser.GetMap(cache_info, group_map)
    self.assertEqual(self.good_entry, group_map.PopItem())

  def testReadEntry(self):
    data = {'passwd': 'x', 'gid': '10', 'members': 'foo\nbar'}
    entry = self.parser._ReadEntry('foo', data)
    self.assertEqual(self.good_entry, entry)

  def testDefaultPasswd(self):
    data = {'gid': '10', 'members': 'foo\nbar'}
    entry = self.parser._ReadEntry('foo', data)
    self.assertEqual(self.good_entry, entry)

  def testNoMembers(self):
    data = {'gid': '10', 'members': ''}
    entry = self.parser._ReadEntry('foo', data)
    self.assertEqual(entry.members, [''])

  def testInvalidEntry(self):
    data = {'irrelevant_key': 'bacon'}
    entry = self.parser._ReadEntry('foo', data)
    self.assertEqual(entry, None)


class TestConsulShadowMapParser(unittest.TestCase):

  def setUp(self):
    self.good_entry = shadow.ShadowMapEntry()
    self.good_entry.name = 'foo'
    self.good_entry.passwd = b'*'
    self.good_entry.lstchg = 17246
    self.good_entry.min = 0
    self.good_entry.max = 99999
    self.good_entry.warn = 7
    self.parser = consulsource.ConsulShadowMapParser()

  def testGetMap(self):
    shadow_map = shadow.ShadowMap()
<<<<<<< HEAD
    cache_info = io.StringIO("""[
                                   {"Key": "org/groups/foo/passwd", "Value": "Kg=="},
                                   {"Key": "org/groups/foo/lstchg", "Value": "MTcyNDY="},
                                   {"Key": "org/groups/foo/min", "Value": "MA=="},
                                   {"Key": "org/groups/foo/max", "Value": "OTk5OTk="},
                                   {"Key": "org/groups/foo/warn", "Value": "Nw=="}
                                   ]""")
=======
    cache_info = StringIO('''[
                          {"Key": "org/groups/foo/passwd", "Value": "Kg=="},
                          {"Key": "org/groups/foo/lstchg", "Value": "MTcyNDY="},
                          {"Key": "org/groups/foo/min", "Value": "MA=="},
                          {"Key": "org/groups/foo/max", "Value": "OTk5OTk="},
                          {"Key": "org/groups/foo/warn", "Value": "Nw=="}
                          ]''')
>>>>>>> 48c35513
    self.parser.GetMap(cache_info, shadow_map)
    self.assertEqual(self.good_entry, shadow_map.PopItem())

  def testReadEntry(self):
    data = {'passwd': b'*', 'lstchg': 17246, 'min': 0, 'max': 99999, 'warn': 7}
    entry = self.parser._ReadEntry('foo', data)
    self.assertEqual(self.good_entry, entry)

  def testDefaultPasswd(self):
    data = {'lstchg': 17246, 'min': 0, 'max': 99999, 'warn': 7}
    entry = self.parser._ReadEntry('foo', data)
    self.assertEqual(self.good_entry, entry)


if __name__ == '__main__':
  unittest.main()<|MERGE_RESOLUTION|>--- conflicted
+++ resolved
@@ -2,21 +2,13 @@
 
 __author__ = 'hexedpackets@gmail.com (William Huba)'
 
-<<<<<<< HEAD
-import io
-=======
->>>>>>> 48c35513
 import unittest
 from io import StringIO
 
 from nss_cache.maps import group
 from nss_cache.maps import passwd
 from nss_cache.maps import shadow
-
-try:
-  from nss_cache.sources import consulsource
-except ImportError:
-  raise unittest.SkipTest('consulsource import failed')
+from nss_cache.sources import consulsource
 
 
 class TestConsulSource(unittest.TestCase):
@@ -25,41 +17,28 @@
     """Initialize a basic config dict."""
     super(TestConsulSource, self).setUp()
     self.config = {
-        'passwd_url': 'PASSWD_URL',
-        'group_url': 'GROUP_URL',
-        'datacenter': 'TEST_DATACENTER',
-        'token': 'TEST_TOKEN',
+      'passwd_url': 'PASSWD_URL',
+      'group_url': 'GROUP_URL',
+      'datacenter': 'TEST_DATACENTER',
+      'token': 'TEST_TOKEN',
     }
 
   def testDefaultConfiguration(self):
     source = consulsource.ConsulFilesSource({})
     self.assertEqual(source.conf['datacenter'],
-<<<<<<< HEAD
-                     consulsource.ConsulFilesSource.DATACENTER)
-    self.assertEqual(source.conf['token'], consulsource.ConsulFilesSource.TOKEN)
-=======
                       consulsource.ConsulFilesSource.DATACENTER)
     self.assertEqual(source.conf['token'],
                       consulsource.ConsulFilesSource.TOKEN)
->>>>>>> 48c35513
 
   def testOverrideDefaultConfiguration(self):
     source = consulsource.ConsulFilesSource(self.config)
     self.assertEqual(source.conf['datacenter'], 'TEST_DATACENTER')
     self.assertEqual(source.conf['token'], 'TEST_TOKEN')
-<<<<<<< HEAD
-    self.assertEqual(source.conf['passwd_url'],
-                     'PASSWD_URL?recurse&token=TEST_TOKEN&dc=TEST_DATACENTER')
-    self.assertEqual(source.conf['group_url'],
-                     'GROUP_URL?recurse&token=TEST_TOKEN&dc=TEST_DATACENTER')
-=======
     self.assertEqual(source.conf['passwd_url'], 'PASSWD_URL?recurse&token=TEST_TOKEN&dc=TEST_DATACENTER')
     self.assertEqual(source.conf['group_url'], 'GROUP_URL?recurse&token=TEST_TOKEN&dc=TEST_DATACENTER')
->>>>>>> 48c35513
 
 
 class TestPasswdMapParser(unittest.TestCase):
-
   def setUp(self):
     """Set some default avalible data for testing."""
     self.good_entry = passwd.PasswdMapEntry()
@@ -74,16 +53,6 @@
 
   def testGetMap(self):
     passwd_map = passwd.PasswdMap()
-<<<<<<< HEAD
-    cache_info = io.StringIO("""[
-                                   {"Key": "org/users/foo/uid", "Value": "MTA="},
-                                   {"Key": "org/users/foo/gid", "Value": "MTA="},
-                                   {"Key": "org/users/foo/home", "Value": "L2hvbWUvZm9v"},
-                                   {"Key": "org/users/foo/shell", "Value": "L2Jpbi9iYXNo"},
-                                   {"Key": "org/users/foo/comment", "Value": "SG93IE5vdyBCcm93biBDb3c="},
-                                   {"Key": "org/users/foo/subkey/irrelevant_key", "Value": "YmFjb24="}
-                                   ]""")
-=======
     cache_info = StringIO('''[
                           {"Key": "org/users/foo/uid", "Value": "MTA="},
                           {"Key": "org/users/foo/gid", "Value": "MTA="},
@@ -92,23 +61,11 @@
                           {"Key": "org/users/foo/comment", "Value": "SG93IE5vdyBCcm93biBDb3c="},
                           {"Key": "org/users/foo/subkey/irrelevant_key", "Value": "YmFjb24="}
                           ]''')
->>>>>>> 48c35513
     self.parser.GetMap(cache_info, passwd_map)
     self.assertEqual(self.good_entry, passwd_map.PopItem())
 
   def testReadEntry(self):
-<<<<<<< HEAD
-    data = {
-        'uid': '10',
-        'gid': '10',
-        'comment': 'How Now Brown Cow',
-        'shell': '/bin/bash',
-        'home': '/home/foo',
-        'passwd': 'x'
-    }
-=======
     data = {'uid': '10', 'gid': '10', 'comment': b'How Now Brown Cow', 'shell': b'/bin/bash', 'home': b'/home/foo', 'passwd': 'x'}
->>>>>>> 48c35513
     entry = self.parser._ReadEntry('foo', data)
     self.assertEqual(self.good_entry, entry)
 
@@ -138,19 +95,11 @@
 
   def testGetMap(self):
     group_map = group.GroupMap()
-<<<<<<< HEAD
-    cache_info = io.StringIO("""[
-                                   {"Key": "org/groups/foo/gid", "Value": "MTA="},
-                                   {"Key": "org/groups/foo/members", "Value": "Zm9vCmJhcg=="},
-                                   {"Key": "org/groups/foo/subkey/irrelevant_key", "Value": "YmFjb24="}
-                                   ]""")
-=======
     cache_info = StringIO('''[
                           {"Key": "org/groups/foo/gid", "Value": "MTA="},
                           {"Key": "org/groups/foo/members", "Value": "Zm9vCmJhcg=="},
                           {"Key": "org/groups/foo/subkey/irrelevant_key", "Value": "YmFjb24="}
                           ]''')
->>>>>>> 48c35513
     self.parser.GetMap(cache_info, group_map)
     self.assertEqual(self.good_entry, group_map.PopItem())
 
@@ -189,15 +138,6 @@
 
   def testGetMap(self):
     shadow_map = shadow.ShadowMap()
-<<<<<<< HEAD
-    cache_info = io.StringIO("""[
-                                   {"Key": "org/groups/foo/passwd", "Value": "Kg=="},
-                                   {"Key": "org/groups/foo/lstchg", "Value": "MTcyNDY="},
-                                   {"Key": "org/groups/foo/min", "Value": "MA=="},
-                                   {"Key": "org/groups/foo/max", "Value": "OTk5OTk="},
-                                   {"Key": "org/groups/foo/warn", "Value": "Nw=="}
-                                   ]""")
-=======
     cache_info = StringIO('''[
                           {"Key": "org/groups/foo/passwd", "Value": "Kg=="},
                           {"Key": "org/groups/foo/lstchg", "Value": "MTcyNDY="},
@@ -205,7 +145,6 @@
                           {"Key": "org/groups/foo/max", "Value": "OTk5OTk="},
                           {"Key": "org/groups/foo/warn", "Value": "Nw=="}
                           ]''')
->>>>>>> 48c35513
     self.parser.GetMap(cache_info, shadow_map)
     self.assertEqual(self.good_entry, shadow_map.PopItem())
 
