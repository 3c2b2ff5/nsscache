# Copyright 2007 Google Inc.
#
# This program is free software; you can redistribute it and/or
# modify it under the terms of the GNU General Public License
# as published by the Free Software Foundation; either version 2
# of the License, or (at your option) any later version.
#
# This program is distributed in the hope that it will be useful,
# but WITHOUT ANY WARRANTY; without even the implied warranty of
# MERCHANTABILITY or FITNESS FOR A PARTICULAR PURPOSE.  See the
# GNU General Public License for more details.
#
# You should have received a copy of the GNU General Public License
# along with this program; if not, write to the Free Software Foundation,
# Inc., 51 Franklin Street, Fifth Floor, Boston, MA  02110-1301, USA.
"""Package level factory implementation for cache implementations.

We use a factory instead of relying on the __init__.py module to register cache
implementations at import time.  This is much more reliable. 
"""

__author__ = 'springer@google.com (Matthew Springer)'

import logging

_cache_implementations = {}


def RegisterImplementation(cache_name, map_name, cache):
  """Register a Cache implementation with the CacheFactory.

  Child modules are expected to call this method in the file-level scope
  so that the CacheFactory is aware of them.

  Args:
    cache_name: (string) The name of the NSS backend.
    map_name: (string) The name of the map handled by this Cache.
    cache: A class type that is a subclass of Cache.

  Returns: Nothing
  """
  global _cache_implementations
  if cache_name not in _cache_implementations:
    logging.info('Registering [%s] cache for [%s].', cache_name, map_name)
    _cache_implementations[cache_name] = {}
  _cache_implementations[cache_name][map_name] = cache


def Create(conf, map_name, automount_mountpoint=None):
  """Cache creation factory method.

  Args:
   conf: a dictionary of configuration key/value pairs, including one
     required attribute 'name'
   map_name: a string identifying the map name to handle
   automount_mountpoint: A string containing the automount mountpoint, used only
     by automount maps.

  Returns:
    an instance of a Cache

  Raises:
    RuntimeError: problem instantiating the requested cache
  """
  global _cache_implementations
  if not _cache_implementations:
    raise RuntimeError('no cache implementations exist')
  cache_name = conf['name']

  if cache_name not in _cache_implementations:
    raise RuntimeError('cache not implemented: %r' % (cache_name,))
  if map_name not in _cache_implementations[cache_name]:
    raise RuntimeError(
        'map %r not supported by cache %r' % (map_name, cache_name))

  return _cache_implementations[cache_name][map_name](
      conf, map_name, automount_mountpoint=automount_mountpoint)
<<<<<<< HEAD


from nss_cache.caches import files
files.RegisterAllImplementations(RegisterImplementation)

try:
  from nss_cache.caches import nssdb
  nssdb.RegisterAllImplementations(RegisterImplementation)
except ImportError:
  pass
=======
  
files.RegisterAllImplementations(RegisterImplementation)
nssdb.RegisterAllImplementations(RegisterImplementation)
>>>>>>> 48c35513
<|MERGE_RESOLUTION|>--- conflicted
+++ resolved
@@ -13,6 +13,7 @@
 # You should have received a copy of the GNU General Public License
 # along with this program; if not, write to the Free Software Foundation,
 # Inc., 51 Franklin Street, Fifth Floor, Boston, MA  02110-1301, USA.
+
 """Package level factory implementation for cache implementations.
 
 We use a factory instead of relying on the __init__.py module to register cache
@@ -21,7 +22,11 @@
 
 __author__ = 'springer@google.com (Matthew Springer)'
 
+
 import logging
+
+from nss_cache.caches import files
+from nss_cache.caches import nssdb
 
 _cache_implementations = {}
 
@@ -70,24 +75,11 @@
   if cache_name not in _cache_implementations:
     raise RuntimeError('cache not implemented: %r' % (cache_name,))
   if map_name not in _cache_implementations[cache_name]:
-    raise RuntimeError(
-        'map %r not supported by cache %r' % (map_name, cache_name))
+    raise RuntimeError('map %r not supported by cache %r' % (map_name,
+                                                             cache_name))
 
   return _cache_implementations[cache_name][map_name](
       conf, map_name, automount_mountpoint=automount_mountpoint)
-<<<<<<< HEAD
-
-
-from nss_cache.caches import files
-files.RegisterAllImplementations(RegisterImplementation)
-
-try:
-  from nss_cache.caches import nssdb
-  nssdb.RegisterAllImplementations(RegisterImplementation)
-except ImportError:
-  pass
-=======
   
 files.RegisterAllImplementations(RegisterImplementation)
-nssdb.RegisterAllImplementations(RegisterImplementation)
->>>>>>> 48c35513
+nssdb.RegisterAllImplementations(RegisterImplementation)