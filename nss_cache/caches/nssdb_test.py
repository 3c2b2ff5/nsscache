--- conflicted
+++ resolved
@@ -13,6 +13,7 @@
 # You should have received a copy of the GNU General Public License
 # along with this program; if not, write to the Free Software Foundation,
 # Inc., 51 Franklin Street, Fifth Floor, Boston, MA  02110-1301, USA.
+
 """Unit tests for nss_cache/caches/nssdb.py."""
 
 __author__ = 'jaq@google.com (Jamie Wilkinson)'
@@ -25,36 +26,25 @@
 import tempfile
 import time
 import unittest
-
-try:
-  import bsddb3
-except ImportError:
-  raise unittest.SkipTest('bsddb3 import failed')
-
-try:
-  from mox3 import mox
-except ImportError:
-  import mox
+from mox3 import mox
+from bsddb3 import btopen
+
 
 from nss_cache import error
 
+from nss_cache.caches import nssdb
 from nss_cache.maps import group
 from nss_cache.maps import passwd
 from nss_cache.maps import shadow
 
-try:
-  from nss_cache.caches import nssdb
-except ImportError:
-  raise unittest.SkipTest('nssdb import failed')
-
 
 def NoMakeDB():
   return not os.path.exists('/usr/bin/makedb')
 
 
 class MakeDbDummy(object):
-  allout = ''
-
+  allout = ""
+      
   def wait(self):
     return 0
 
@@ -113,7 +103,8 @@
     passwd_map_entry.passwd = 'x'
     self.assertTrue(passwd_map.Add(passwd_map_entry))
 
-    writer = nssdb.NssDbPasswdHandler({'makedb': '/bin/false', 'dir': '/tmp'})
+    writer = nssdb.NssDbPasswdHandler({'makedb': '/bin/false',
+                                       'dir': '/tmp'})
 
     self.mox.ReplayAll()
 
@@ -154,10 +145,8 @@
       makedb.stdout = makedb_stdout
       return makedb
 
-    writer = nssdb.NssDbPasswdHandler({
-        'makedb': '/usr/bin/makedb',
-        'dir': self.workdir
-    })
+    writer = nssdb.NssDbPasswdHandler({'makedb': '/usr/bin/makedb',
+                                       'dir': self.workdir})
 
     writer._SpawnMakeDb = SpawnMakeDb
 
@@ -180,15 +169,12 @@
     e.gid = 2000
     self.assertTrue(m.Add(e))
 
-    updater = nssdb.NssDbPasswdHandler({
-        'dir': self.workdir,
-        'makedb': '/usr/bin/makedb'
-    })
+    updater = nssdb.NssDbPasswdHandler({'dir': self.workdir,
+                                        'makedb': '/usr/bin/makedb'})
     written = updater.Write(m)
 
-    self.assertTrue(
-        os.path.exists(updater.temp_cache_filename),
-        'updater.Write() did not create a file')
+    self.assertTrue(os.path.exists(updater.temp_cache_filename),
+                    'updater.Write() did not create a file')
 
     retval = updater.Verify(written)
 
@@ -206,18 +192,15 @@
     e.gid = 2000
     self.assertTrue(m.Add(e))
 
-    updater = nssdb.NssDbPasswdHandler({
-        'dir': self.workdir,
-        'makedb': '/usr/bin/makedb'
-    })
+    updater = nssdb.NssDbPasswdHandler({'dir': self.workdir,
+                                        'makedb': '/usr/bin/makedb'})
     written = updater.Write(m)
 
-    self.assertTrue(
-        os.path.exists(updater.temp_cache_filename),
-        'updater.Write() did not create a file')
+    self.assertTrue(os.path.exists(updater.temp_cache_filename),
+                    'updater.Write() did not create a file')
 
     # change the cache
-    db = bsddb.btopen(updater.temp_cache_filename)
+    db = btopen(updater.temp_cache_filename)
     del db[db.first()[0]]
     db.sync()
     db.close()
@@ -230,11 +213,11 @@
   def testVerifyEmptyMap(self):
     updater = nssdb.NssDbPasswdHandler({'dir': self.workdir})
     # create a temp file, clag it into the updater object
-    (_, temp_filename) = tempfile.mkstemp(
-        prefix='nsscache-nssdb_test', dir=self.workdir)
+    (_, temp_filename) = tempfile.mkstemp(prefix='nsscache-nssdb_test',
+                                          dir=self.workdir)
     updater.temp_cache_filename = temp_filename
     # make it empty
-    db = bsddb.btopen(temp_filename, 'w')
+    db = btopen(temp_filename, 'w')
     self.assertEqual(0, len(db))
     db.close()
     # TODO(jaq): raising an exception is probably the wrong behaviour
@@ -288,7 +271,8 @@
 
     self.assertTrue(m.Add(g))
 
-    writer = nssdb.NssDbGroupHandler({'makedb': '/bin/false', 'dir': '/tmp'})
+    writer = nssdb.NssDbGroupHandler({'makedb': '/bin/false',
+                                      'dir': '/tmp'})
 
     self.mox.ReplayAll()
 
@@ -319,17 +303,15 @@
     self.mox.StubOutWithMock(select, 'select')
     select.select([makedb_stdout], (), (), 0).AndReturn(([37], [], []))
     select.select([makedb_stdout], (), (), 0).AndReturn(([], [], []))
-
+    
     def SpawnMakeDb():
       makedb = MakeDbDummy()
       makedb.stdin = makedb_stdin
       makedb.stdout = makedb_stdout
       return makedb
 
-    writer = nssdb.NssDbGroupHandler({
-        'makedb': '/usr/bin/makedb',
-        'dir': self.workdir
-    })
+    writer = nssdb.NssDbGroupHandler({'makedb': '/usr/bin/makedb',
+                                      'dir': self.workdir})
     writer._SpawnMakeDb = SpawnMakeDb
     self.mox.ReplayAll()
 
@@ -349,15 +331,12 @@
     e.gid = 2000
     self.assertTrue(m.Add(e))
 
-    updater = nssdb.NssDbGroupHandler({
-        'dir': self.workdir,
-        'makedb': '/usr/bin/makedb'
-    })
+    updater = nssdb.NssDbGroupHandler({'dir': self.workdir,
+                                       'makedb': '/usr/bin/makedb'})
     written = updater.Write(m)
 
-    self.assertTrue(
-        os.path.exists(updater.temp_cache_filename),
-        'updater.Write() did not create a file')
+    self.assertTrue(os.path.exists(updater.temp_cache_filename),
+                    'updater.Write() did not create a file')
 
     retval = updater.Verify(written)
 
@@ -366,19 +345,6 @@
 
   @unittest.skipIf(NoMakeDB(), 'no /usr/bin/makedb')
   def testVerifyFailure(self):
-<<<<<<< HEAD
-    # Hide the warning that we expect to get
-
-    class TestFilter(logging.Filter):
-
-      def filter(self, record):
-        return not record.msg.startswith('verify failed: %d keys missing')
-
-    fltr = TestFilter()
-    logging.getLogger('NssDbGroupHandler').addFilter(fltr)
-
-=======
->>>>>>> 665170e3
     # create a map
     m = group.GroupMap()
     e = group.GroupMapEntry()
@@ -386,18 +352,15 @@
     e.gid = 2000
     self.assertTrue(m.Add(e))
 
-    updater = nssdb.NssDbGroupHandler({
-        'dir': self.workdir,
-        'makedb': '/usr/bin/makedb'
-    })
+    updater = nssdb.NssDbGroupHandler({'dir': self.workdir,
+                                       'makedb': '/usr/bin/makedb'})
     written = updater.Write(m)
 
-    self.assertTrue(
-        os.path.exists(updater.temp_cache_filename),
-        'updater.Write() did not create a file')
+    self.assertTrue(os.path.exists(updater.temp_cache_filename),
+                    'updater.Write() did not create a file')
 
     # change the cache
-    db = bsddb.btopen(updater.temp_cache_filename)
+    db = btopen(updater.temp_cache_filename)
     del db[db.first()[0]]
     db.sync()
     db.close()
@@ -449,7 +412,8 @@
 
     self.assertTrue(m.Add(s))
 
-    writer = nssdb.NssDbShadowHandler({'makedb': '/bin/false', 'dir': '/tmp'})
+    writer = nssdb.NssDbShadowHandler({'makedb': '/bin/false',
+                                       'dir': '/tmp'})
 
     self.mox.ReplayAll()
 
@@ -484,10 +448,8 @@
       makedb.stdout = makedb_stdout
       return makedb
 
-    writer = nssdb.NssDbShadowHandler({
-        'makedb': '/usr/bin/makedb',
-        'dir': self.workdir
-    })
+    writer = nssdb.NssDbShadowHandler({'makedb': '/usr/bin/makedb',
+                                       'dir': self.workdir})
     writer._SpawnMakeDb = SpawnMakeDb
     self.mox.ReplayAll()
 
@@ -505,15 +467,12 @@
     s.name = 'foo'
     self.assertTrue(m.Add(s))
 
-    updater = nssdb.NssDbShadowHandler({
-        'dir': self.workdir,
-        'makedb': '/usr/bin/makedb'
-    })
+    updater = nssdb.NssDbShadowHandler({'dir': self.workdir,
+                                        'makedb': '/usr/bin/makedb'})
     written = updater.Write(m)
 
-    self.assertTrue(
-        os.path.exists(updater.temp_cache_filename),
-        'updater.Write() did not create a file')
+    self.assertTrue(os.path.exists(updater.temp_cache_filename),
+                    'updater.Write() did not create a file')
 
     retval = updater.Verify(written)
 
@@ -522,36 +481,21 @@
 
   @unittest.skipIf(NoMakeDB(), 'no /usr/bin/makedb')
   def testVerifyFailure(self):
-<<<<<<< HEAD
-    # Hide the warning that we expect to get
-    class TestFilter(logging.Filter):
-
-      def filter(self, record):
-        return not record.msg.startswith('verify failed: %d keys missing')
-
-    fltr = TestFilter()
-    logging.getLogger('NssDbShadowHandler').addFilter(fltr)
-
-=======
->>>>>>> 665170e3
     # create a map
     m = shadow.ShadowMap()
     s = shadow.ShadowMapEntry()
     s.name = 'foo'
     self.assertTrue(m.Add(s))
 
-    updater = nssdb.NssDbShadowHandler({
-        'dir': self.workdir,
-        'makedb': '/usr/bin/makedb'
-    })
+    updater = nssdb.NssDbShadowHandler({'dir': self.workdir,
+                                        'makedb': '/usr/bin/makedb'})
     written = updater.Write(m)
 
-    self.assertTrue(
-        os.path.exists(updater.temp_cache_filename),
-        'updater.Write() did not create a file')
+    self.assertTrue(os.path.exists(updater.temp_cache_filename),
+                    'updater.Write() did not create a file')
 
     # change the cache
-    db = bsddb.btopen(updater.temp_cache_filename)
+    db = btopen(updater.temp_cache_filename)
     del db[db.first()[0]]
     db.sync()
     db.close()
@@ -594,7 +538,7 @@
     self.assertTrue('=1000' in written)
 
     # perform test
-    db = bsddb.btopen(cache.temp_cache_filename, 'r')
+    db = btopen(cache.temp_cache_filename, 'r')
 
     self.assertEqual(3, len(list(db.keys())))
     self.assertTrue('.foo' in list(db.keys()))
@@ -602,8 +546,8 @@
     self.assertTrue('00' in list(db.keys()))
 
     # convert data to pwent
-    d = '%s:x:%s:%s:%s:%s:%s\x00' % (pw.name, pw.uid, pw.gid, pw.gecos, pw.dir,
-                                     pw.shell)
+    d = '%s:x:%s:%s:%s:%s:%s\x00' % (pw.name, pw.uid, pw.gid, pw.gecos,
+                                     pw.dir, pw.shell)
     self.assertEqual(db['00'], d)
     self.assertEqual(db['.foo'], d)
     self.assertEqual(db['=1000'], d)
@@ -613,11 +557,11 @@
 
   def testLoadBdbCacheFile(self):
     pass_file = os.path.join(self.workdir, 'passwd.db')
-    db = bsddb.btopen(pass_file, 'c')
+    db = btopen(pass_file, 'c')
     ent = 'foo:x:1000:500:bar:/:/bin/sh'
-    db['00'] = ent
-    db['=1000'] = ent
-    db['.foo'] = ent
+    db[b'00'] = ent
+    db[b'=1000'] = ent
+    db[b'.foo'] = ent
     db.sync()
     self.assertTrue(os.path.exists(pass_file))
 
@@ -648,11 +592,11 @@
     update_ts_filename = os.path.join(self.workdir,
                                       'passwd.db.nsscache-update-timestamp')
     update_ts_file = open(update_ts_filename, 'w')
-    update_ts_file.write(
-        '%s\n' % time.strftime('%Y-%m-%dT%H:%M:%SZ', time.gmtime(timestamp)))
+    update_ts_file.write('%s\n' % time.strftime('%Y-%m-%dT%H:%M:%SZ',
+                                                time.gmtime(timestamp)))
     update_ts_file.close()
     db_filename = os.path.join(self.workdir, 'passwd.db')
-    db = bsddb.btopen(db_filename)
+    db = btopen(db_filename)
     db.close()
     cache = nssdb.NssDbPasswdHandler({'dir': self.workdir})
     cache_map = cache.GetMap()
@@ -665,11 +609,11 @@
     update_ts_filename = os.path.join(self.workdir,
                                       'passwd.db.nsscache-update-timestamp')
     update_ts_file = open(update_ts_filename, 'w')
-    update_ts_file.write(
-        '%s\n' % time.strftime('%Y-%m-%dT%H:%M:%SZ', time.gmtime(timestamp)))
+    update_ts_file.write('%s\n' % time.strftime('%Y-%m-%dT%H:%M:%SZ',
+                                                time.gmtime(timestamp)))
     update_ts_file.close()
     db_filename = os.path.join(self.workdir, 'passwd.db')
-    db = bsddb.btopen(db_filename)
+    db = btopen(db_filename)
     db.close()
     cache = nssdb.NssDbPasswdHandler({'dir': self.workdir})
     cache_map = cache.GetMap()
@@ -682,11 +626,11 @@
     update_ts_filename = os.path.join(self.workdir,
                                       'passwd.db.nsscache-update-timestamp')
     update_ts_file = open(update_ts_filename, 'w')
-    update_ts_file.write(
-        '%s\n' % time.strftime('%Y-%m-%dT%H:%M:%SZ', time.gmtime(timestamp)))
+    update_ts_file.write('%s\n' % time.strftime('%Y-%m-%dT%H:%M:%SZ',
+                                                time.gmtime(timestamp)))
     update_ts_file.close()
     db_filename = os.path.join(self.workdir, 'passwd.db')
-    db = bsddb.btopen(db_filename)
+    db = btopen(db_filename)
     db.close()
     cache = nssdb.NssDbPasswdHandler({'dir': self.workdir})
     cache_map = cache.GetMap()
