# Copyright 2007 Google Inc.
#
# This program is free software; you can redistribute it and/or
# modify it under the terms of the GNU General Public License
# as published by the Free Software Foundation; either version 2
# of the License, or (at your option) any later version.
#
# This program is distributed in the hope that it will be useful,
# but WITHOUT ANY WARRANTY; without even the implied warranty of
# MERCHANTABILITY or FITNESS FOR A PARTICULAR PURPOSE.  See the
# GNU General Public License for more details.
#
# You should have received a copy of the GNU General Public License
# along with this program; if not, write to the Free Software Foundation,
# Inc., 51 Franklin Street, Fifth Floor, Boston, MA  02110-1301, USA.

"""Unit tests for nss_cache/command.py."""

__author__ = 'vasilios@google.com (Vasilios Hoffman)'

import grp
import pwd
import unittest
<<<<<<< HEAD

try:
  import mox
except ImportError:
  from mox3 import mox
=======
from mox3 import mox
>>>>>>> 273ff357

from nss_cache import config
from nss_cache import error
from nss_cache import nss

from nss_cache.maps import group
from nss_cache.maps import passwd
from nss_cache.maps import shadow



class TestNSS(mox.MoxTestBase):
  """Tests for the NSS library"""

  def testGetMap(self):
    """that GetMap is calling the right GetFooMap routines."""
    self.mox.StubOutWithMock(nss, 'GetPasswdMap')
    nss.GetPasswdMap().AndReturn('TEST_PASSWORD')
    self.mox.StubOutWithMock(nss, 'GetGroupMap')
    nss.GetGroupMap().AndReturn('TEST_GROUP')
    self.mox.StubOutWithMock(nss, 'GetShadowMap')
    nss.GetShadowMap().AndReturn('TEST_SHADOW')

    self.mox.ReplayAll()

    self.assertEqual('TEST_PASSWORD', nss.GetMap(config.MAP_PASSWORD))
    self.assertEqual('TEST_GROUP', nss.GetMap(config.MAP_GROUP))
    self.assertEqual('TEST_SHADOW', nss.GetMap(config.MAP_SHADOW))

  def testGetMapException(self):
    """GetMap throws error.UnsupportedMap for unsupported maps."""
    self.assertRaises(error.UnsupportedMap, nss.GetMap, 'ohio')

  def testGetPasswdMap(self):
    """Verify we build a correct password map from nss calls."""

    foo = ('foo', 'x', 10, 10, 'foo bar', '/home/foo', '/bin/shell')
    bar = ('bar', 'x', 20, 20, 'foo bar', '/home/monkeyboy', '/bin/shell')

    self.mox.StubOutWithMock(pwd, 'getpwall')
    pwd.getpwall().AndReturn([foo, bar])

    entry1 = passwd.PasswdMapEntry()
    entry1.name = 'foo'
    entry1.uid = 10
    entry1.gid = 10
    entry1.gecos = 'foo bar'
    entry1.dir = '/home/foo'
    entry1.shell = '/bin/shell'

    entry2 = passwd.PasswdMapEntry()
    entry2.name = 'bar'
    entry2.uid = 20
    entry2.gid = 20
    entry2.gecos = 'foo bar'
    entry2.dir = '/home/monkeyboy'
    entry2.shell = '/bin/shell'

    self.mox.ReplayAll()

    password_map = nss.GetPasswdMap()

    self.assertTrue(isinstance(password_map, passwd.PasswdMap))
    self.assertEqual(len(password_map), 2)
    self.assertTrue(password_map.Exists(entry1))
    self.assertTrue(password_map.Exists(entry2))

  def testGetGroupMap(self):
    """Verify we build a correct group map from nss calls."""

    foo = ('foo', '*', 10, [])
    bar = ('bar', '*', 20, ['foo', 'bar'])

    self.mox.StubOutWithMock(grp, 'getgrall')
    grp.getgrall().AndReturn([foo, bar])

    entry1 = group.GroupMapEntry()
    entry1.name = 'foo'
    entry1.passwd = '*'
    entry1.gid = 10
    entry1.members = ['']

    entry2 = group.GroupMapEntry()
    entry2.name = 'bar'
    entry2.passwd = '*'
    entry2.gid = 20
    entry2.members = ['foo', 'bar']

    self.mox.ReplayAll()

    group_map = nss.GetGroupMap()

    self.assertTrue(isinstance(group_map, group.GroupMap))
    self.assertEqual(len(group_map), 2)
    self.assertTrue(group_map.Exists(entry1))
    self.assertTrue(group_map.Exists(entry2))

  def testGetShadowMap(self):
    """Verify we build a correct shadow map from nss calls."""
    line1 = b'foo:!!::::::::'
    line2 = b'bar:!!::::::::'
    lines = [line1, line2]

    mock_getent = self.mox.CreateMockAnything()
    mock_getent.communicate().AndReturn([b'\n'.join(lines),b''])
    mock_getent.returncode = 0

    entry1 = shadow.ShadowMapEntry()
    entry1.name = 'foo'
    entry2 = shadow.ShadowMapEntry()
    entry2.name = 'bar'

    self.mox.StubOutWithMock(nss, '_SpawnGetent')
    nss._SpawnGetent(config.MAP_SHADOW).AndReturn(mock_getent)

    self.mox.ReplayAll()

    shadow_map = nss.GetShadowMap()

    self.assertTrue(isinstance(shadow_map, shadow.ShadowMap))
    self.assertEqual(len(shadow_map), 2)
    self.assertTrue(shadow_map.Exists(entry1))
    self.assertTrue(shadow_map.Exists(entry2))


if __name__ == '__main__':
  unittest.main()<|MERGE_RESOLUTION|>--- conflicted
+++ resolved
@@ -21,15 +21,7 @@
 import grp
 import pwd
 import unittest
-<<<<<<< HEAD
-
-try:
-  import mox
-except ImportError:
-  from mox3 import mox
-=======
 from mox3 import mox
->>>>>>> 273ff357
 
 from nss_cache import config
 from nss_cache import error
