# Copyright 2010 Google Inc.
#
# This program is free software; you can redistribute it and/or
# modify it under the terms of the GNU General Public License
# as published by the Free Software Foundation; either version 2
# of the License, or (at your option) any later version.
#
# This program is distributed in the hope that it will be useful,
# but WITHOUT ANY WARRANTY; without even the implied warranty of
# MERCHANTABILITY or FITNESS FOR A PARTICULAR PURPOSE.  See the
# GNU General Public License for more details.
#
# You should have received a copy of the GNU General Public License
# along with this program; if not, write to the Free Software Foundation,
# Inc., 51 Franklin Street, Fifth Floor, Boston, MA  02110-1301, USA.
"""Unit tests for nss_cache/files_updater.py."""

__author__ = ('vasilios@google.com (V Hoffman)',
              'jaq@google.com (Jamie Wilkinson)',
              'blaedd@google.com (David MacKinnon)')

import os
import shutil
import tempfile
import time
import unittest
<<<<<<< HEAD

try:
  from mox3 import mox
except ImportError:
  import mox
=======
from mox3 import mox
>>>>>>> 48c35513

from nss_cache import config
from nss_cache import error

from nss_cache.caches import cache_factory
from nss_cache.caches import files
from nss_cache.maps import automount
from nss_cache.maps import passwd
from nss_cache.sources import source

from nss_cache.update import files_updater


class SingleFileUpdaterTest(mox.MoxTestBase):
  """Unit tests for FileMapUpdaterlass."""

  def setUp(self):
    super(SingleFileUpdaterTest, self).setUp()
    self.workdir = tempfile.mkdtemp()
    self.workdir2 = tempfile.mkdtemp()

  def tearDown(self):
    super(SingleFileUpdaterTest, self).tearDown()
    shutil.rmtree(self.workdir)
    shutil.rmtree(self.workdir2)

  def testFullUpdate(self):
    original_modify_stamp = 1
    new_modify_stamp = 2

    # Construct a fake source.
    def GetFile(map_name, dst_file, current_file, location):
<<<<<<< HEAD
      print('GetFile: %s' % dst_file)
=======
      print("GetFile: %s" % dst_file)
>>>>>>> 48c35513
      f = open(dst_file, 'w')
      f.write('root:x:0:0:root:/root:/bin/bash\n')
      f.close()
      os.utime(dst_file, (1, 2))
      os.system('ls -al %s' % dst_file)
      return dst_file

    dst_file = mox.Value()
    source_mock = self.mox.CreateMock(source.FileSource)
    source_mock.GetFile(
        config.MAP_PASSWORD,
        mox.Remember(dst_file),
        current_file=mox.IgnoreArg(),
        location=mox.IgnoreArg()).WithSideEffects(GetFile).AndReturn(dst_file)

    # Construct the cache.
    cache = files.FilesPasswdMapHandler({'dir': self.workdir2})
    map_entry = passwd.PasswdMapEntry({'name': 'foo', 'uid': 10, 'gid': 10})
    password_map = passwd.PasswdMap()
    password_map.SetModifyTimestamp(new_modify_stamp)
    password_map.Add(map_entry)
    cache.Write(password_map)

    updater = files_updater.FileMapUpdater(config.MAP_PASSWORD, self.workdir, {
        'name': 'files',
        'dir': self.workdir2
    })
    updater.WriteModifyTimestamp(original_modify_stamp)

    self.mox.ReplayAll()

    self.assertEqual(
        0,
        updater.UpdateCacheFromSource(
            cache, source_mock, force_write=False, location=None))

    self.assertEqual(new_modify_stamp, updater.GetModifyTimestamp())
    self.assertNotEqual(None, updater.GetUpdateTimestamp())

  def testFullUpdateOnEmptyCache(self):
    """A full update as above, but the initial cache is empty."""
    original_modify_stamp = 1
    new_modify_stamp = 2
    # Construct an updater
    self.updater = files_updater.FileMapUpdater(config.MAP_PASSWORD,
                                                self.workdir, {
                                                    'name': 'files',
                                                    'dir': self.workdir2
                                                })
    self.updater.WriteModifyTimestamp(original_modify_stamp)

    # Construct a cache
    cache = files.FilesPasswdMapHandler({'dir': self.workdir2})

    def GetFileEffects(map_name, dst_file, current_file, location):
      f = open(dst_file, 'w')
      f.write('root:x:0:0:root:/root:/bin/bash\n')
      f.close()
      os.utime(dst_file, (1, 2))
      return dst_file

    source_mock = self.mox.CreateMock(source.FileSource)
    source_mock.GetFile(
        config.MAP_PASSWORD, mox.IgnoreArg(), mox.IgnoreArg(),
        location=None).WithSideEffects(GetFileEffects)

    #source_mock = MockSource()
    self.assertEqual(
        0,
        self.updater.UpdateCacheFromSource(
            cache, source_mock, force_write=False, location=None))
    self.assertEqual(new_modify_stamp, self.updater.GetModifyTimestamp())
    self.assertNotEqual(None, self.updater.GetUpdateTimestamp())

  def testFullUpdateOnEmptySource(self):
    """A full update as above, but instead, the initial source is empty."""
    original_modify_stamp = 1
    new_modify_stamp = 2
    # Construct an updater
    self.updater = files_updater.FileMapUpdater(config.MAP_PASSWORD,
                                                self.workdir, {
                                                    'name': 'files',
                                                    'dir': self.workdir2
                                                })
    self.updater.WriteModifyTimestamp(original_modify_stamp)

    # Construct a cache
    cache = files.FilesPasswdMapHandler({'dir': self.workdir2})
    map_entry = passwd.PasswdMapEntry({'name': 'foo', 'uid': 10, 'gid': 10})
    password_map = passwd.PasswdMap()
    password_map.SetModifyTimestamp(new_modify_stamp)
    password_map.Add(map_entry)
    cache.Write(password_map)

    source_mock = self.mox.CreateMock(source.FileSource)
    source_mock.GetFile(
        config.MAP_PASSWORD,
        mox.IgnoreArg(),
        current_file=mox.IgnoreArg(),
        location=None).AndReturn(None)
    self.mox.ReplayAll()
    self.assertRaises(
        error.EmptyMap,
        self.updater.UpdateCacheFromSource,
        cache,
        source_mock,
        force_write=False,
        location=None)
    self.assertNotEqual(new_modify_stamp, self.updater.GetModifyTimestamp())
    self.assertEqual(None, self.updater.GetUpdateTimestamp())

  # def disabled_testFullUpdateOnEmptySourceForceWrite(self):
  #   """A full update as above, but instead, the initial source is empty."""
  #   original_modify_stamp = 1
  #   new_modify_stamp = 2
  #   # Construct an updater
  #   self.updater = files_updater.FileMapUpdater(config.MAP_PASSWORD,
  #                                                self.workdir,
  #                                                {'name': 'files',
  #                                                 'dir': self.workdir2})
  #   self.updater.WriteModifyTimestamp(original_modify_stamp)

  #   # Construct a cache
  #   cache = files.FilesPasswdMapHandler({'dir': self.workdir2})
  #   map_entry = passwd.PasswdMapEntry({'name': 'foo', 'uid': 10, 'gid': 10})
  #   password_map = passwd.PasswdMap()
  #   password_map.SetModifyTimestamp(new_modify_stamp)
  #   password_map.Add(map_entry)
  #   cache.Write(password_map)

  #   class MockSource(pmock.Mock):
  #     def GetFile(self, map_name, dst_file, current_file, location=None):
  #       assert location is None
  #       assert map_name == config.MAP_PASSWORD
  #       f = open(dst_file, 'w')
  #       f.write('')
  #       f.close()
  #       os.utime(dst_file, (1, 2))
  #       return dst_file

  #   source_mock = MockSource()
  #   self.assertEqual(0, self.updater.UpdateCacheFromSource(cache,
  #                                                          source_mock,
  #                                                          force_write=True,
  #                                                          location=None))
  #   self.assertEqual(new_modify_stamp, self.updater.GetModifyTimestamp())
  #   self.assertNotEqual(None, self.updater.GetUpdateTimestamp())


# class AutomountUpdaterTest(mox.MoxTestBase):
#   """Unit tests for FileAutomountUpdater class."""

#   def setUp(self):
#     super(AutomountUpdaterTest, self).setUp()
#     self.workdir = tempfile.mkdtemp()

#   def tearDown(self):
#     shutil.rmtree(self.workdir)
#     super(AutomountUpdaterTest, self).tearDown()

#   def testInit(self):
#     """An automount object correctly sets map-specific attributes."""
#     updater = files_updater.FileAutomountUpdater(config.MAP_AUTOMOUNT,
#                                             self.workdir, {})
#     self.assertEqual(updater.local_master, False)

#     conf = {files_updater.FileAutomountUpdater.OPT_LOCAL_MASTER: 'yes'}
#     updater = files_updater.FileAutomountUpdater(config.MAP_AUTOMOUNT,
#                                             self.workdir, conf)
#     self.assertEqual(updater.local_master, True)

#     conf = {files_updater.FileAutomountUpdater.OPT_LOCAL_MASTER: 'no'}
#     updater = files_updater.FileAutomountUpdater(config.MAP_AUTOMOUNT,
#                                             self.workdir, conf)
#     self.assertEqual(updater.local_master, False)

#   def testUpdate(self):
#     """An update gets a master map and updates each entry."""
#     map_entry1 = automount.AutomountMapEntry()
#     map_entry2 = automount.AutomountMapEntry()
#     map_entry1.key = '/home'
#     map_entry2.key = '/auto'
#     map_entry1.location = 'ou=auto.home,ou=automounts'
#     map_entry2.location = 'ou=auto.auto,ou=automounts'
#     master_map = automount.AutomountMap([map_entry1, map_entry2])

#     source_mock = self.mox.CreateMock(zsyncsource.ZSyncSource)
#     source_mock.GetAutomountMasterFile(mox.IgnoreArg()).AndReturn(master_map)

#     # the auto.home cache
#     cache_mock1 = self.mox.CreateMock(files.FilesCache)
#     cache_mock1.GetCacheFilename().AndReturn(None)
#     cache_mock1.GetMapLocation().AndReturn('/etc/auto.home')

#     # the auto.auto cache
#     cache_mock2 = self.mox.CreateMock(files.FilesCache)
#     cache_mock2.GetMapLocation().AndReturn('/etc/auto.auto')
#     cache_mock2.GetCacheFilename().AndReturn(None)

#     # the auto.master cache
#     cache_mock3 = self.mox.CreateMock(files.FilesCache)
#     cache_mock3.GetMap().AndReturn(master_map)

#     self.mox.StubOutWithMock(cache_factory, 'Create')
#     cache_factory.Create(mox.IgnoreArg(), mox.IgnoreArg(), None).AndReturn(cache_mock3)
#     cache_factory.Create(mox.IgnoreArg(), mox.IgnoreArg(), automount_mountpoint='/auto').AndReturn(cache_mock2)
#     cache_factory.Create(mox.IgnoreArg(), mox.IgnoreArg(), automount_mountpoint='/home').AndReturn(cache_mock1)

#     self.mox.ReplayAll()

#     options = {'name': 'files', 'dir': self.workdir}
#     updater = files_updater.FileAutomountUpdater(config.MAP_AUTOMOUNT,
#                                             self.workdir, options)
#     updater.UpdateFromSource(source_mock)

#     self.assertEqual(map_entry1.location, '/etc/auto.home')
#     self.assertEqual(map_entry2.location, '/etc/auto.auto')

#   def testUpdateNoMaster(self):
#     """An update skips updating the master map, and approprate sub maps."""
#     source_entry1 = automount.AutomountMapEntry()
#     source_entry2 = automount.AutomountMapEntry()
#     source_entry1.key = '/home'
#     source_entry2.key = '/auto'
#     source_entry1.location = 'ou=auto.home,ou=automounts'
#     source_entry2.location = 'ou=auto.auto,ou=automounts'
#     source_master = automount.AutomountMap([source_entry1, source_entry2])

#     local_entry1 = automount.AutomountMapEntry()
#     local_entry2 = automount.AutomountMapEntry()
#     local_entry1.key = '/home'
#     local_entry2.key = '/auto'
#     local_entry1.location = '/etc/auto.home'
#     local_entry2.location = '/etc/auto.null'
#     local_master = automount.AutomountMap([local_entry1, local_entry2])
#     source_mock = self.mock()
#     invocation = source_mock.expects(pmock.at_least_once())
#     invocation._CalledUpdateCacheFromSource()
#     # we should get called inside the DummyUpdater, too.

#     # the auto.home cache
#     cache_mock1 = self.mock()
#     # GetMapLocation() is called, and set to the master map map_entry
#     invocation = cache_mock1.expects(pmock.at_least_once()).GetMapLocation()
#     invocation.will(pmock.return_value('/etc/auto.home'))
#     # we should get called inside the DummyUpdater
#     cache_mock1.expects(pmock.at_least_once())._CalledUpdateCacheFromSource()

#     # the auto.auto cache
#     cache_mock2 = self.mock()
#     # GetMapLocation() is called, and set to the master map map_entry
#     invocation = cache_mock2.expects(pmock.at_least_once()).GetMapLocation()
#     invocation.will(pmock.return_value('/etc/auto.auto'))
#     invocation = cache_mock2.expects(
#         pmock.at_least_once())._CalledUpdateCacheFromSource()
#     # the auto.master cache, which should not be written to
#     cache_mock3 = self.mock()
#     invocation = cache_mock3.expects(pmock.once())
#     invocation = invocation.method('GetMap')
#     invocation.will(pmock.return_value(local_master))
#     invocation = cache_mock3.expects(pmock.once())
#     invocation = invocation.method('GetMap')
#     invocation.will(pmock.return_value(local_master))

#     cache_mocks = {'/home': cache_mock1, '/auto': cache_mock2,
#                    None: cache_mock3}

#     # Create needs to return our mock_caches
#     def DummyCreate(unused_cache_options, unused_map_name,
#                     automount_mountpoint=None):
#       # the order of the master_map iterable is not predictable, so we use the
#       # automount_mountpoint as the key to return the right one.
#       return cache_mocks[automount_mountpoint]

#     original_create = cache_factory.Create
#     cache_factory.Create = DummyCreate

#     skip = files_updater.FileAutomountUpdater.OPT_LOCAL_MASTER
#     options = {skip: 'yes', 'dir': self.workdir}
#     updater = files_updater.FileAutomountUpdater(config.MAP_AUTOMOUNT, self.workdir,
#                                             options)
#     updater.UpdateFromSource(source_mock)

#     cache_factory.Create = original_create

#   def testUpdateCatchesMissingMaster(self):
#     """Gracefully handle a missing local master map."""
#     # use an empty master map from the source, to avoid mocking out already
#     # tested code
#     source_mock = self.mock()

#     cache_mock = self.mock()
#     # raise error on GetMap()
#     invocation = cache_mock.expects(pmock.once()).GetMap()
#     invocation.will(pmock.raise_exception(error.CacheNotFound))

#     # Create needs to return our mock_cache
#     def DummyCreate(unused_cache_options, unused_map_name,
#                     automount_mountpoint=None):
#       # the order of the master_map iterable is not predictable, so we use the
#       # automount_mountpoint as the key to return the right one.
#       return cache_mock

#     original_create = cache_factory.Create
#     cache_factory.Create = DummyCreate

#     skip = files_updater.FileAutomountUpdater.OPT_LOCAL_MASTER
#     options = {skip: 'yes', 'dir': self.workdir}
#     updater = files_updater.FileAutomountUpdater(config.MAP_AUTOMOUNT, self.workdir,
#                                             options)

#     return_value = updater.UpdateFromSource(source_mock)

#     self.assertEqual(return_value, 1)

#     cache_factory.Create = original_create

if __name__ == '__main__':
  unittest.main()<|MERGE_RESOLUTION|>--- conflicted
+++ resolved
@@ -13,26 +13,20 @@
 # You should have received a copy of the GNU General Public License
 # along with this program; if not, write to the Free Software Foundation,
 # Inc., 51 Franklin Street, Fifth Floor, Boston, MA  02110-1301, USA.
+
 """Unit tests for nss_cache/files_updater.py."""
 
 __author__ = ('vasilios@google.com (V Hoffman)',
               'jaq@google.com (Jamie Wilkinson)',
               'blaedd@google.com (David MacKinnon)')
+
 
 import os
 import shutil
 import tempfile
 import time
 import unittest
-<<<<<<< HEAD
-
-try:
-  from mox3 import mox
-except ImportError:
-  import mox
-=======
 from mox3 import mox
->>>>>>> 48c35513
 
 from nss_cache import config
 from nss_cache import error
@@ -60,30 +54,26 @@
     shutil.rmtree(self.workdir2)
 
   def testFullUpdate(self):
-    original_modify_stamp = 1
-    new_modify_stamp = 2
+    original_modify_stamp = time.gmtime(1)
+    new_modify_stamp = time.gmtime(2)
 
     # Construct a fake source.
     def GetFile(map_name, dst_file, current_file, location):
-<<<<<<< HEAD
-      print('GetFile: %s' % dst_file)
-=======
       print("GetFile: %s" % dst_file)
->>>>>>> 48c35513
       f = open(dst_file, 'w')
       f.write('root:x:0:0:root:/root:/bin/bash\n')
       f.close()
       os.utime(dst_file, (1, 2))
-      os.system('ls -al %s' % dst_file)
+      os.system("ls -al %s" % dst_file)
       return dst_file
 
     dst_file = mox.Value()
     source_mock = self.mox.CreateMock(source.FileSource)
-    source_mock.GetFile(
-        config.MAP_PASSWORD,
-        mox.Remember(dst_file),
-        current_file=mox.IgnoreArg(),
-        location=mox.IgnoreArg()).WithSideEffects(GetFile).AndReturn(dst_file)
+    source_mock.GetFile(config.MAP_PASSWORD,
+                        mox.Remember(dst_file),
+                        current_file=mox.IgnoreArg(),
+                        location=mox.IgnoreArg()
+                       ).WithSideEffects(GetFile).AndReturn(dst_file)
 
     # Construct the cache.
     cache = files.FilesPasswdMapHandler({'dir': self.workdir2})
@@ -93,32 +83,31 @@
     password_map.Add(map_entry)
     cache.Write(password_map)
 
-    updater = files_updater.FileMapUpdater(config.MAP_PASSWORD, self.workdir, {
-        'name': 'files',
-        'dir': self.workdir2
-    })
+    updater = files_updater.FileMapUpdater(config.MAP_PASSWORD,
+                                           self.workdir,
+                                           {'name': 'files',
+                                            'dir': self.workdir2})
     updater.WriteModifyTimestamp(original_modify_stamp)
 
     self.mox.ReplayAll()
 
-    self.assertEqual(
-        0,
-        updater.UpdateCacheFromSource(
-            cache, source_mock, force_write=False, location=None))
+    self.assertEqual(0, updater.UpdateCacheFromSource(cache,
+                                                      source_mock,
+                                                      force_write=False,
+                                                      location=None))
 
     self.assertEqual(new_modify_stamp, updater.GetModifyTimestamp())
     self.assertNotEqual(None, updater.GetUpdateTimestamp())
 
   def testFullUpdateOnEmptyCache(self):
     """A full update as above, but the initial cache is empty."""
-    original_modify_stamp = 1
-    new_modify_stamp = 2
+    original_modify_stamp = time.gmtime(1)
+    new_modify_stamp = time.gmtime(2)
     # Construct an updater
     self.updater = files_updater.FileMapUpdater(config.MAP_PASSWORD,
-                                                self.workdir, {
-                                                    'name': 'files',
-                                                    'dir': self.workdir2
-                                                })
+                                                self.workdir,
+                                                {'name': 'files',
+                                                 'dir': self.workdir2})
     self.updater.WriteModifyTimestamp(original_modify_stamp)
 
     # Construct a cache
@@ -132,28 +121,25 @@
       return dst_file
 
     source_mock = self.mox.CreateMock(source.FileSource)
-    source_mock.GetFile(
-        config.MAP_PASSWORD, mox.IgnoreArg(), mox.IgnoreArg(),
-        location=None).WithSideEffects(GetFileEffects)
+    source_mock.GetFile(config.MAP_PASSWORD, mox.IgnoreArg(), mox.IgnoreArg(), location=None).WithSideEffects(GetFileEffects)
 
     #source_mock = MockSource()
-    self.assertEqual(
-        0,
-        self.updater.UpdateCacheFromSource(
-            cache, source_mock, force_write=False, location=None))
+    self.assertEqual(0, self.updater.UpdateCacheFromSource(cache,
+                                                           source_mock,
+                                                           force_write=False,
+                                                           location=None))
     self.assertEqual(new_modify_stamp, self.updater.GetModifyTimestamp())
     self.assertNotEqual(None, self.updater.GetUpdateTimestamp())
 
   def testFullUpdateOnEmptySource(self):
     """A full update as above, but instead, the initial source is empty."""
-    original_modify_stamp = 1
-    new_modify_stamp = 2
+    original_modify_stamp = time.gmtime(1)
+    new_modify_stamp = time.gmtime(2)
     # Construct an updater
     self.updater = files_updater.FileMapUpdater(config.MAP_PASSWORD,
-                                                self.workdir, {
-                                                    'name': 'files',
-                                                    'dir': self.workdir2
-                                                })
+                                                self.workdir,
+                                                {'name': 'files',
+                                                 'dir': self.workdir2})
     self.updater.WriteModifyTimestamp(original_modify_stamp)
 
     # Construct a cache
@@ -165,26 +151,24 @@
     cache.Write(password_map)
 
     source_mock = self.mox.CreateMock(source.FileSource)
-    source_mock.GetFile(
-        config.MAP_PASSWORD,
-        mox.IgnoreArg(),
-        current_file=mox.IgnoreArg(),
-        location=None).AndReturn(None)
+    source_mock.GetFile(config.MAP_PASSWORD,
+                        mox.IgnoreArg(),
+                        current_file=mox.IgnoreArg(),
+                        location=None).AndReturn(None)
     self.mox.ReplayAll()
-    self.assertRaises(
-        error.EmptyMap,
-        self.updater.UpdateCacheFromSource,
-        cache,
-        source_mock,
-        force_write=False,
-        location=None)
+    self.assertRaises(error.EmptyMap,
+                      self.updater.UpdateCacheFromSource,
+                      cache,
+                      source_mock,
+                      force_write=False,
+                      location=None)
     self.assertNotEqual(new_modify_stamp, self.updater.GetModifyTimestamp())
     self.assertEqual(None, self.updater.GetUpdateTimestamp())
 
   # def disabled_testFullUpdateOnEmptySourceForceWrite(self):
   #   """A full update as above, but instead, the initial source is empty."""
-  #   original_modify_stamp = 1
-  #   new_modify_stamp = 2
+  #   original_modify_stamp = time.gmtime(1)
+  #   new_modify_stamp = time.gmtime(2)
   #   # Construct an updater
   #   self.updater = files_updater.FileMapUpdater(config.MAP_PASSWORD,
   #                                                self.workdir,
@@ -387,5 +371,6 @@
 
 #     cache_factory.Create = original_create
 
+
 if __name__ == '__main__':
   unittest.main()