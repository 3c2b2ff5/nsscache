# Copyright 2007 Google Inc.
#
# This program is free software; you can redistribute it and/or
# modify it under the terms of the GNU General Public License
# as published by the Free Software Foundation; either version 2
# of the License, or (at your option) any later version.
#
# This program is distributed in the hope that it will be useful,
# but WITHOUT ANY WARRANTY; without even the implied warranty of
# MERCHANTABILITY or FITNESS FOR A PARTICULAR PURPOSE.  See the
# GNU General Public License for more details.
#
# You should have received a copy of the GNU General Public License
# along with this program; if not, write to the Free Software Foundation,
# Inc., 51 Franklin Street, Fifth Floor, Boston, MA  02110-1301, USA.
"""Update class, used for manipulating source and cache data.

These classes contains all the business logic for updating cache objects.
They also contain the code for reading, writing, and updating timestamps.

Updater:  Base class with setup and timestamp code.
FileMapUpdater:  Class used for all single map caches.
AutomountMapUpdater:  Class used for updating automount map caches.
"""
import errno

__author__ = ('vasilios@google.com (V Hoffman)',
              'jaq@google.com (Jamie Wilkinson)')

import calendar
import logging
import os
import stat
import tempfile
import time

from nss_cache.caches import cache_factory
from nss_cache import error


class Updater(object):
  """Base class which holds the setup and timestamp logic.

  This class holds all the timestamp manipulation used by child classes and
  callers.

  Attributes:
    log: logging.Logger instance used for output.
    map_name: A string representing the type of the map we are an Updater for.
    timestamp_dir: A string with the directory containing our timestamp files.
    cache_options: A dict containing the options for any caches we create.
    modify_file: A string with our last modified timestamp filename.
    update_file: A string with our last updated timestamp filename.
  """

  def __init__(self,
               map_name,
               timestamp_dir,
               cache_options,
               automount_mountpoint=None,
               can_do_incremental=False):
    """Construct an updater object.

    Args:
      map_name: A string representing the type of the map we are an Updater for.
      timestamp_dir: A string with the directory containing our timestamp files.
      cache_options: A dict containing the options for any caches we create.
      automount_mountpoint: An optional string containing automount path info.
      can_do_incremental: Indicates whether or not our source can provide
          incremental updates at all.
    """

    # Set up a logger
    self.log = logging.getLogger(self.__class__.__name__)
    # Used to fetch the right maps later on
    self.map_name = map_name
    # Used for tempfile writing
    self.timestamp_dir = timestamp_dir
    # Used to create cache(s)
    self.cache_options = cache_options
    self.can_do_incremental = can_do_incremental

    # Calculate our timestamp files
    if automount_mountpoint is None:
      timestamp_prefix = '%s/timestamp-%s' % (timestamp_dir, map_name)
    else:
      # turn /auto into auto.auto, and /usr/local into /auto.usr_local
      automount_mountpoint = automount_mountpoint.lstrip('/')
      automount_mountpoint = automount_mountpoint.replace('/', '_')
      timestamp_prefix = '%s/timestamp-%s-%s' % (timestamp_dir, map_name,
                                                 automount_mountpoint)
    self.modify_file = '%s-modify' % timestamp_prefix
    self.update_file = '%s-update' % timestamp_prefix

    # Timestamp info is cached here
    self.modify_time = None
    self.update_time = None

  def _GetCurrentTime(self):
    """Helper method to get the current time, to assist test mocks."""
    return int(time.time())

  def _ReadTimestamp(self, filename):
    """Return a timestamp from a file.

    The timestamp file format is a single line, containing a string in the
    ISO-8601 format YYYY-MM-DDThh:mm:ssZ (i.e. UTC time).  We do not support
    all ISO-8601 formats for reasons of convenience in the code.

    Timestamps internal to nss_cache deliberately do not carry milliseconds.

    Args:
      filename:  A String naming the file to read from.

    Returns:
      An int with the number of seconds since epoch, or None if the timestamp
      file doesn't exist or has errors.
    """
    if not os.path.exists(filename):
      return None

    try:
      timestamp_file = open(filename, 'r')
      timestamp_string = timestamp_file.read().strip()
    except IOError as e:
<<<<<<< HEAD
      self.log.warn('error opening timestamp file: %s', e)
=======
      self.log.warning('error opening timestamp file: %s', e)
>>>>>>> 48c35513
      timestamp_string = None
    else:
      timestamp_file.close()

    self.log.debug('read timestamp %s from file %r', timestamp_string, filename)

    if timestamp_string is not None:
      try:
        # Append UTC to force the timezone to parse the string in.
<<<<<<< HEAD
        timestamp = int(
            calendar.timegm(
                time.strptime(timestamp_string + ' UTC',
                              '%Y-%m-%dT%H:%M:%SZ %Z')))
      except ValueError as e:
        self.log.error('cannot parse timestamp file %r: %s', filename, e)
=======
        timestamp = int(calendar.timegm(time.strptime(timestamp_string + ' UTC',
                                                      '%Y-%m-%dT%H:%M:%SZ %Z')))
      except ValueError as e:
        self.log.error('cannot parse timestamp file %r: %s',
                       filename, e)
>>>>>>> 48c35513
        timestamp = None
    else:
      timestamp = None

    now = self._GetCurrentTime()
    if timestamp and timestamp > now:
      self.log.warning('timestamp %r from %r is in the future, now is %r',
                    timestamp_string, filename, now)
      if timestamp - now >= 60 * 60:
        self.log.info('Resetting timestamp to now.')
        timestamp = now

    return timestamp

  def _WriteTimestamp(self, timestamp, filename):
    """Write a given timestamp out to a file, converting to the ISO-8601 format.

    We convert internal timestamp format (epoch) to ISO-8601 format, i.e.
    YYYY-MM-DDThh:mm:ssZ which is basically UTC time, then write it out to a
    file.

    Args:
      timestamp: A String in nss_cache internal timestamp format, aka time_t.
      filename: A String naming the file to write to.

    Returns:
       A boolean indicating success of write.
    """
    # Make sure self.timestamp_dir exists before calling tempfile.mkstemp
    try:
<<<<<<< HEAD
      os.makedirs(self.timestamp_dir)
    except OSError as e:
      if e.errno == errno.EEXIST and os.path.isdir(self.timestamp_dir):
        pass  # Directory already exists; squelch error
      else:
        raise

    (filedesc, temp_filename) = tempfile.mkstemp(
        prefix='nsscache-update-', dir=self.timestamp_dir)
=======
        os.makedirs(self.timestamp_dir)
    except OSError as e:
        if e.errno == errno.EEXIST and os.path.isdir(self.timestamp_dir):
            pass  # Directory already exists; squelch error
        else:
          raise

    (filedesc, temp_filename) = tempfile.mkstemp(prefix='nsscache-update-',
                                                 dir=self.timestamp_dir)
>>>>>>> 48c35513
    time_string = time.strftime('%Y-%m-%dT%H:%M:%SZ', time.gmtime(timestamp))

    try:
      os.write(filedesc, b'%s\n' % time_string.encode())
      os.fsync(filedesc)
      os.close(filedesc)
    except OSError:
      os.unlink(temp_filename)
      self.log.warning('writing timestamp failed!')
      return False

    os.chmod(temp_filename,
             stat.S_IRUSR | stat.S_IWUSR | stat.S_IRGRP | stat.S_IROTH)
    os.rename(temp_filename, filename)
    self.log.debug('wrote timestamp %s to file %r', time_string, filename)
    return True

  def GetUpdateTimestamp(self):
    """Return the timestamp of the last cache update.

    Returns:
      An int with the number of seconds since epoch, or None if the timestamp
      file doesn't exist or has errors.
    """
    if self.update_time is None:
      self.update_time = self._ReadTimestamp(self.update_file)
    return self.update_time

  def GetModifyTimestamp(self):
    """Return the timestamp of the last cache modification.

    Args: None

    Returns:
      An int with the number of seconds since epoch, or None if the timestamp
      file doesn't exist or has errors.
    """
    if self.modify_time is None:
      self.modify_time = self._ReadTimestamp(self.modify_file)
    return self.modify_time

  def WriteUpdateTimestamp(self, update_timestamp=None):
    """Convenience method for writing the last update timestamp.

    Args:
      update_timestamp: An int with the number of seconds since epoch,
        defaulting to the current time if None.

    Returns:
      A boolean indicating success of the write.
    """
    # blow away our cached value
    self.update_time = None
    # default to now
    if update_timestamp is None:
      update_timestamp = self._GetCurrentTime()
    return self._WriteTimestamp(update_timestamp, self.update_file)

  def WriteModifyTimestamp(self, timestamp):
    """Convenience method for writing the last modify timestamp.

    Args:
      timestamp:  An int with the number of seconds since epoch.
	If timestamp is None, performs no action.

    Returns:
      A boolean indicating success of the write.
    """
    if timestamp is None:
      return True
    # blow away our cached value
    self.modify_time = None
    return self._WriteTimestamp(timestamp, self.modify_file)

  def UpdateFromSource(self, source, incremental=True, force_write=False):
    """Update this map's cache from the source provided.

    The FileMapUpdater expects to fetch as single map from the source
    and write/merge it to disk.  We create a cache to write to, and then call
    UpdateCacheFromSource() with that cache.

    Note that AutomountUpdater also calls UpdateCacheFromSource() for each
    cache it is writing, hence the distinct seperation.

    Args:
      source: A nss_cache.sources.Source object.
      incremental: A boolean flag indicating that an incremental update should
        be performed, defaults to True.
      force_write: A boolean flag forcing empty map updates, defaults to False.

    Returns:
      An int indicating success of update (0 == good, fail otherwise).
    """
    # Create the single cache we write to
    cache = cache_factory.Create(self.cache_options, self.map_name)

    return self.UpdateCacheFromSource(
        cache, source, incremental, force_write, location=None)<|MERGE_RESOLUTION|>--- conflicted
+++ resolved
@@ -13,6 +13,7 @@
 # You should have received a copy of the GNU General Public License
 # along with this program; if not, write to the Free Software Foundation,
 # Inc., 51 Franklin Street, Fifth Floor, Boston, MA  02110-1301, USA.
+
 """Update class, used for manipulating source and cache data.
 
 These classes contains all the business logic for updating cache objects.
@@ -53,12 +54,8 @@
     update_file: A string with our last updated timestamp filename.
   """
 
-  def __init__(self,
-               map_name,
-               timestamp_dir,
-               cache_options,
-               automount_mountpoint=None,
-               can_do_incremental=False):
+  def __init__(self, map_name, timestamp_dir, cache_options,
+               automount_mountpoint=None, can_do_incremental=False):
     """Construct an updater object.
 
     Args:
@@ -123,34 +120,22 @@
       timestamp_file = open(filename, 'r')
       timestamp_string = timestamp_file.read().strip()
     except IOError as e:
-<<<<<<< HEAD
-      self.log.warn('error opening timestamp file: %s', e)
-=======
       self.log.warning('error opening timestamp file: %s', e)
->>>>>>> 48c35513
       timestamp_string = None
     else:
       timestamp_file.close()
 
-    self.log.debug('read timestamp %s from file %r', timestamp_string, filename)
+    self.log.debug('read timestamp %s from file %r',
+                   timestamp_string, filename)
 
     if timestamp_string is not None:
       try:
         # Append UTC to force the timezone to parse the string in.
-<<<<<<< HEAD
-        timestamp = int(
-            calendar.timegm(
-                time.strptime(timestamp_string + ' UTC',
-                              '%Y-%m-%dT%H:%M:%SZ %Z')))
-      except ValueError as e:
-        self.log.error('cannot parse timestamp file %r: %s', filename, e)
-=======
         timestamp = int(calendar.timegm(time.strptime(timestamp_string + ' UTC',
                                                       '%Y-%m-%dT%H:%M:%SZ %Z')))
       except ValueError as e:
         self.log.error('cannot parse timestamp file %r: %s',
                        filename, e)
->>>>>>> 48c35513
         timestamp = None
     else:
       timestamp = None
@@ -159,7 +144,7 @@
     if timestamp and timestamp > now:
       self.log.warning('timestamp %r from %r is in the future, now is %r',
                     timestamp_string, filename, now)
-      if timestamp - now >= 60 * 60:
+      if timestamp - now >= 60*60:
         self.log.info('Resetting timestamp to now.')
         timestamp = now
 
@@ -181,17 +166,6 @@
     """
     # Make sure self.timestamp_dir exists before calling tempfile.mkstemp
     try:
-<<<<<<< HEAD
-      os.makedirs(self.timestamp_dir)
-    except OSError as e:
-      if e.errno == errno.EEXIST and os.path.isdir(self.timestamp_dir):
-        pass  # Directory already exists; squelch error
-      else:
-        raise
-
-    (filedesc, temp_filename) = tempfile.mkstemp(
-        prefix='nsscache-update-', dir=self.timestamp_dir)
-=======
         os.makedirs(self.timestamp_dir)
     except OSError as e:
         if e.errno == errno.EEXIST and os.path.isdir(self.timestamp_dir):
@@ -201,7 +175,6 @@
 
     (filedesc, temp_filename) = tempfile.mkstemp(prefix='nsscache-update-',
                                                  dir=self.timestamp_dir)
->>>>>>> 48c35513
     time_string = time.strftime('%Y-%m-%dT%H:%M:%SZ', time.gmtime(timestamp))
 
     try:
@@ -213,10 +186,10 @@
       self.log.warning('writing timestamp failed!')
       return False
 
-    os.chmod(temp_filename,
-             stat.S_IRUSR | stat.S_IWUSR | stat.S_IRGRP | stat.S_IROTH)
+    os.chmod(temp_filename, stat.S_IRUSR|stat.S_IWUSR|stat.S_IRGRP|stat.S_IROTH)
     os.rename(temp_filename, filename)
-    self.log.debug('wrote timestamp %s to file %r', time_string, filename)
+    self.log.debug('wrote timestamp %s to file %r',
+                   time_string, filename)
     return True
 
   def GetUpdateTimestamp(self):
@@ -298,5 +271,5 @@
     # Create the single cache we write to
     cache = cache_factory.Create(self.cache_options, self.map_name)
 
-    return self.UpdateCacheFromSource(
-        cache, source, incremental, force_write, location=None)+    return self.UpdateCacheFromSource(cache, source, incremental,
+                                      force_write, location=None)
