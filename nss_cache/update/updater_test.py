--- conflicted
+++ resolved
@@ -13,25 +13,19 @@
 # You should have received a copy of the GNU General Public License
 # along with this program; if not, write to the Free Software Foundation,
 # Inc., 51 Franklin Street, Fifth Floor, Boston, MA  02110-1301, USA.
+
 """Unit tests for nss_cache/update/base.py."""
 
 __author__ = ('vasilios@google.com (V Hoffman)',
               'jaq@google.com (Jamie Wilkinson)')
+
 
 import os
 import shutil
 import tempfile
 import time
 import unittest
-<<<<<<< HEAD
-
-try:
-  from mox3 import mox
-except ImportError:
-  import mox
-=======
 from mox3 import mox
->>>>>>> 48c35513
 
 from nss_cache import config
 from nss_cache.update import updater
@@ -61,16 +55,14 @@
     update_stamp = update_obj.GetUpdateTimestamp()
     modify_stamp = update_obj.GetModifyTimestamp()
 
-    self.assertEqual(
-        update_time,
-        update_stamp,
-        msg=('retrieved a different update time than we stored: '
-             'Expected: %r, observed: %r' % (update_time, update_stamp)))
-    self.assertEqual(
-        modify_time,
-        modify_stamp,
-        msg=('retrieved a different modify time than we stored: '
-             'Expected %r, observed: %r' % (modify_time, modify_stamp)))
+    self.assertEqual(update_time, update_stamp,
+                     msg=('retrieved a different update time than we stored: '
+                          'Expected: %r, observed: %r' %
+                          (update_time, update_stamp)))
+    self.assertEqual(modify_time, modify_stamp,
+                     msg=('retrieved a different modify time than we stored: '
+                          'Expected %r, observed: %r' %
+                          (modify_time, modify_stamp)))
 
   def testWriteWhenTimestampIsNone(self):
     update_obj = updater.Updater(config.MAP_PASSWORD, self.workdir, {})
@@ -84,10 +76,10 @@
     update_stamp = update_obj.GetUpdateTimestamp()
     modify_stamp = update_obj.GetModifyTimestamp()
 
-    self.assertEqual(
-        None, update_stamp, msg='update time did not default to None')
-    self.assertEqual(
-        None, modify_stamp, msg='modify time did not default to None')
+    self.assertEqual(None, update_stamp,
+                     msg='update time did not default to None')
+    self.assertEqual(None, modify_stamp,
+                     msg='modify time did not default to None')
 
     # touch a file, make it unreadable
     update_file = open(update_obj.update_file, 'w')
@@ -100,14 +92,10 @@
     update_stamp = update_obj.GetUpdateTimestamp()
     modify_stamp = update_obj.GetModifyTimestamp()
 
-    self.assertEqual(
-        None,
-        update_stamp,
-        msg='unreadable update time did not default to None')
-    self.assertEqual(
-        None,
-        modify_stamp,
-        msg='unreadable modify time did not default to None')
+    self.assertEqual(None, update_stamp,
+                     msg='unreadable update time did not default to None')
+    self.assertEqual(None, modify_stamp,
+                     msg='unreadable modify time did not default to None')
 
   def testTimestampInTheFuture(self):
     """Timestamps in the future are turned into now."""
